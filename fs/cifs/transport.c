--- conflicted
+++ resolved
@@ -1196,12 +1196,8 @@
 	/*
 	 * Compounding is never used during session establish.
 	 */
-<<<<<<< HEAD
-	if ((ses->status == CifsNew) || (optype & CIFS_NEG_OP) || (optype & CIFS_SESS_OP))
-=======
 	if ((ses->status == CifsNew) || (optype & CIFS_NEG_OP) || (optype & CIFS_SESS_OP)) {
 		mutex_lock(&server->srv_mutex);
->>>>>>> 7aef27f0
 		smb311_update_preauth_hash(ses, rqst[0].rq_iov,
 					   rqst[0].rq_nvec);
 		mutex_unlock(&server->srv_mutex);

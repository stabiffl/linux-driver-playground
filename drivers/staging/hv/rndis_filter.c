/*
 * Copyright (c) 2009, Microsoft Corporation.
 *
 * This program is free software; you can redistribute it and/or modify it
 * under the terms and conditions of the GNU General Public License,
 * version 2, as published by the Free Software Foundation.
 *
 * This program is distributed in the hope it will be useful, but WITHOUT
 * ANY WARRANTY; without even the implied warranty of MERCHANTABILITY or
 * FITNESS FOR A PARTICULAR PURPOSE.  See the GNU General Public License for
 * more details.
 *
 * You should have received a copy of the GNU General Public License along with
 * this program; if not, write to the Free Software Foundation, Inc., 59 Temple
 * Place - Suite 330, Boston, MA 02111-1307 USA.
 *
 * Authors:
 *   Haiyang Zhang <haiyangz@microsoft.com>
 *   Hank Janssen  <hjanssen@microsoft.com>
 */
#include <linux/kernel.h>
#include <linux/sched.h>
#include <linux/wait.h>
#include <linux/highmem.h>
#include <linux/slab.h>
#include <linux/io.h>
#include <linux/if_ether.h>
#include <linux/netdevice.h>

<<<<<<< HEAD
#include "logging.h"
#include "hv_api.h"
#include "netvsc_api.h"
#include "rndis_filter.h"
=======
#include "hyperv.h"
#include "hyperv_net.h"
>>>>>>> d762f438


enum rndis_device_state {
	RNDIS_DEV_UNINITIALIZED = 0,
	RNDIS_DEV_INITIALIZING,
	RNDIS_DEV_INITIALIZED,
	RNDIS_DEV_DATAINITIALIZED,
};

struct rndis_device {
	struct netvsc_device *net_dev;

	enum rndis_device_state state;
	u32 link_stat;
	atomic_t new_req_id;

	spinlock_t request_lock;
	struct list_head req_list;

	unsigned char hw_mac_adr[ETH_ALEN];
};

struct rndis_request {
	struct list_head list_ent;
<<<<<<< HEAD
	int wait_condition;
	wait_queue_head_t wait_event;
=======
	struct completion  wait_event;
>>>>>>> d762f438

	/*
	 * FIXME: We assumed a fixed size response here. If we do ever need to
	 * handle a bigger response, we can either define a max response
	 * message or add a response buffer variable above this field
	 */
	struct rndis_message response_msg;

	/* Simplify allocation by having a netvsc packet inline */
	struct hv_netvsc_packet	pkt;
	struct hv_page_buffer buf;
	/* FIXME: We assumed a fixed size request here. */
	struct rndis_message request_msg;
};

static void rndis_filter_send_completion(void *ctx);

static void rndis_filter_send_request_completion(void *ctx);



static struct rndis_device *get_rndis_device(void)
{
	struct rndis_device *device;

	device = kzalloc(sizeof(struct rndis_device), GFP_KERNEL);
	if (!device)
		return NULL;

	spin_lock_init(&device->request_lock);

	INIT_LIST_HEAD(&device->req_list);

	device->state = RNDIS_DEV_UNINITIALIZED;

	return device;
}

static struct rndis_request *get_rndis_request(struct rndis_device *dev,
					     u32 msg_type,
					     u32 msg_len)
{
	struct rndis_request *request;
	struct rndis_message *rndis_msg;
	struct rndis_set_request *set;
	unsigned long flags;

	request = kzalloc(sizeof(struct rndis_request), GFP_KERNEL);
	if (!request)
		return NULL;

<<<<<<< HEAD
	init_waitqueue_head(&request->wait_event);
=======
	init_completion(&request->wait_event);
>>>>>>> d762f438

	rndis_msg = &request->request_msg;
	rndis_msg->ndis_msg_type = msg_type;
	rndis_msg->msg_len = msg_len;

	/*
	 * Set the request id. This field is always after the rndis header for
	 * request/response packet types so we just used the SetRequest as a
	 * template
	 */
	set = &rndis_msg->msg.set_req;
	set->req_id = atomic_inc_return(&dev->new_req_id);

	/* Add to the request list */
	spin_lock_irqsave(&dev->request_lock, flags);
	list_add_tail(&request->list_ent, &dev->req_list);
	spin_unlock_irqrestore(&dev->request_lock, flags);

	return request;
}

static void put_rndis_request(struct rndis_device *dev,
			    struct rndis_request *req)
{
	unsigned long flags;

	spin_lock_irqsave(&dev->request_lock, flags);
	list_del(&req->list_ent);
	spin_unlock_irqrestore(&dev->request_lock, flags);

	kfree(req);
}

static void dump_rndis_message(struct rndis_message *rndis_msg)
{
	switch (rndis_msg->ndis_msg_type) {
	case REMOTE_NDIS_PACKET_MSG:
		DPRINT_DBG(NETVSC, "REMOTE_NDIS_PACKET_MSG (len %u, "
			   "data offset %u data len %u, # oob %u, "
			   "oob offset %u, oob len %u, pkt offset %u, "
			   "pkt len %u",
			   rndis_msg->msg_len,
			   rndis_msg->msg.pkt.data_offset,
			   rndis_msg->msg.pkt.data_len,
			   rndis_msg->msg.pkt.num_oob_data_elements,
			   rndis_msg->msg.pkt.oob_data_offset,
			   rndis_msg->msg.pkt.oob_data_len,
			   rndis_msg->msg.pkt.per_pkt_info_offset,
			   rndis_msg->msg.pkt.per_pkt_info_len);
		break;

	case REMOTE_NDIS_INITIALIZE_CMPLT:
		DPRINT_DBG(NETVSC, "REMOTE_NDIS_INITIALIZE_CMPLT "
			"(len %u, id 0x%x, status 0x%x, major %d, minor %d, "
			"device flags %d, max xfer size 0x%x, max pkts %u, "
			"pkt aligned %u)",
			rndis_msg->msg_len,
			rndis_msg->msg.init_complete.req_id,
			rndis_msg->msg.init_complete.status,
			rndis_msg->msg.init_complete.major_ver,
			rndis_msg->msg.init_complete.minor_ver,
			rndis_msg->msg.init_complete.dev_flags,
			rndis_msg->msg.init_complete.max_xfer_size,
			rndis_msg->msg.init_complete.
			   max_pkt_per_msg,
			rndis_msg->msg.init_complete.
			   pkt_alignment_factor);
		break;

	case REMOTE_NDIS_QUERY_CMPLT:
		DPRINT_DBG(NETVSC, "REMOTE_NDIS_QUERY_CMPLT "
			"(len %u, id 0x%x, status 0x%x, buf len %u, "
			"buf offset %u)",
			rndis_msg->msg_len,
			rndis_msg->msg.query_complete.req_id,
			rndis_msg->msg.query_complete.status,
			rndis_msg->msg.query_complete.
			   info_buflen,
			rndis_msg->msg.query_complete.
			   info_buf_offset);
		break;

	case REMOTE_NDIS_SET_CMPLT:
		DPRINT_DBG(NETVSC,
			"REMOTE_NDIS_SET_CMPLT (len %u, id 0x%x, status 0x%x)",
			rndis_msg->msg_len,
			rndis_msg->msg.set_complete.req_id,
			rndis_msg->msg.set_complete.status);
		break;

	case REMOTE_NDIS_INDICATE_STATUS_MSG:
		DPRINT_DBG(NETVSC, "REMOTE_NDIS_INDICATE_STATUS_MSG "
			"(len %u, status 0x%x, buf len %u, buf offset %u)",
			rndis_msg->msg_len,
			rndis_msg->msg.indicate_status.status,
			rndis_msg->msg.indicate_status.status_buflen,
			rndis_msg->msg.indicate_status.status_buf_offset);
		break;

	default:
		DPRINT_DBG(NETVSC, "0x%x (len %u)",
			rndis_msg->ndis_msg_type,
			rndis_msg->msg_len);
		break;
	}
}

static int rndis_filter_send_request(struct rndis_device *dev,
				  struct rndis_request *req)
{
	int ret;
	struct hv_netvsc_packet *packet;

	/* Setup the packet to send it */
	packet = &req->pkt;

	packet->is_data_pkt = false;
	packet->total_data_buflen = req->request_msg.msg_len;
	packet->page_buf_cnt = 1;

	packet->page_buf[0].pfn = virt_to_phys(&req->request_msg) >>
					PAGE_SHIFT;
	packet->page_buf[0].len = req->request_msg.msg_len;
	packet->page_buf[0].offset =
		(unsigned long)&req->request_msg & (PAGE_SIZE - 1);

	packet->completion.send.send_completion_ctx = req;/* packet; */
	packet->completion.send.send_completion =
		rndis_filter_send_request_completion;
	packet->completion.send.send_completion_tid = (unsigned long)dev;

	ret = netvsc_send(dev->net_dev->dev, packet);
	return ret;
}

static void rndis_filter_receive_response(struct rndis_device *dev,
				       struct rndis_message *resp)
{
	struct rndis_request *request = NULL;
	bool found = false;
	unsigned long flags;

	spin_lock_irqsave(&dev->request_lock, flags);
	list_for_each_entry(request, &dev->req_list, list_ent) {
		/*
		 * All request/response message contains RequestId as the 1st
		 * field
		 */
		if (request->request_msg.msg.init_req.req_id
		    == resp->msg.init_complete.req_id) {
			found = true;
			break;
		}
	}
	spin_unlock_irqrestore(&dev->request_lock, flags);

	if (found) {
		if (resp->msg_len <= sizeof(struct rndis_message)) {
			memcpy(&request->response_msg, resp,
			       resp->msg_len);
		} else {
			dev_err(&dev->net_dev->dev->device,
				"rndis response buffer overflow "
				"detected (size %u max %zu)\n",
				resp->msg_len,
				sizeof(struct rndis_filter_packet));

			if (resp->ndis_msg_type ==
			    REMOTE_NDIS_RESET_CMPLT) {
				/* does not have a request id field */
				request->response_msg.msg.reset_complete.
					status = STATUS_BUFFER_OVERFLOW;
			} else {
				request->response_msg.msg.
				init_complete.status =
					STATUS_BUFFER_OVERFLOW;
			}
		}

<<<<<<< HEAD
		request->wait_condition = 1;
		wake_up(&request->wait_event);
=======
		complete(&request->wait_event);
>>>>>>> d762f438
	} else {
		dev_err(&dev->net_dev->dev->device,
			"no rndis request found for this response "
			"(id 0x%x res type 0x%x)\n",
			resp->msg.init_complete.req_id,
			resp->ndis_msg_type);
	}
}

static void rndis_filter_receive_indicate_status(struct rndis_device *dev,
					     struct rndis_message *resp)
{
	struct rndis_indicate_status *indicate =
			&resp->msg.indicate_status;

	if (indicate->status == RNDIS_STATUS_MEDIA_CONNECT) {
		netvsc_linkstatus_callback(
			dev->net_dev->dev, 1);
	} else if (indicate->status == RNDIS_STATUS_MEDIA_DISCONNECT) {
		netvsc_linkstatus_callback(
			dev->net_dev->dev, 0);
	} else {
		/*
		 * TODO:
		 */
	}
}

static void rndis_filter_receive_data(struct rndis_device *dev,
				   struct rndis_message *msg,
				   struct hv_netvsc_packet *pkt)
{
	struct rndis_packet *rndis_pkt;
	u32 data_offset;

	rndis_pkt = &msg->msg.pkt;

	/*
	 * FIXME: Handle multiple rndis pkt msgs that maybe enclosed in this
	 * netvsc packet (ie TotalDataBufferLength != MessageLength)
	 */

	/* Remove the rndis header and pass it back up the stack */
	data_offset = RNDIS_HEADER_SIZE + rndis_pkt->data_offset;

	pkt->total_data_buflen -= data_offset;
	pkt->page_buf[0].offset += data_offset;
	pkt->page_buf[0].len -= data_offset;

	pkt->is_data_pkt = true;

	netvsc_recv_callback(dev->net_dev->dev, pkt);
}

int rndis_filter_receive(struct hv_device *dev,
				struct hv_netvsc_packet	*pkt)
{
	struct netvsc_device *net_dev = dev->ext;
	struct rndis_device *rndis_dev;
	struct rndis_message rndis_msg;
	struct rndis_message *rndis_hdr;

	if (!net_dev)
		return -EINVAL;

	/* Make sure the rndis device state is initialized */
	if (!net_dev->extension) {
		dev_err(&dev->device, "got rndis message but no rndis device - "
			  "dropping this message!\n");
		return -1;
	}

	rndis_dev = (struct rndis_device *)net_dev->extension;
	if (rndis_dev->state == RNDIS_DEV_UNINITIALIZED) {
		dev_err(&dev->device, "got rndis message but rndis device "
			   "uninitialized...dropping this message!\n");
		return -1;
	}

	rndis_hdr = (struct rndis_message *)kmap_atomic(
			pfn_to_page(pkt->page_buf[0].pfn), KM_IRQ0);

	rndis_hdr = (void *)((unsigned long)rndis_hdr +
			pkt->page_buf[0].offset);

	/* Make sure we got a valid rndis message */
	/*
	 * FIXME: There seems to be a bug in set completion msg where its
	 * MessageLength is 16 bytes but the ByteCount field in the xfer page
	 * range shows 52 bytes
	 * */
#if 0
	if (pkt->total_data_buflen != rndis_hdr->msg_len) {
		kunmap_atomic(rndis_hdr - pkt->page_buf[0].offset,
			      KM_IRQ0);

		dev_err(&dev->device, "invalid rndis message? (expected %u "
			   "bytes got %u)...dropping this message!\n",
			   rndis_hdr->msg_len,
			   pkt->total_data_buflen);
		return -1;
	}
#endif

	if ((rndis_hdr->ndis_msg_type != REMOTE_NDIS_PACKET_MSG) &&
	    (rndis_hdr->msg_len > sizeof(struct rndis_message))) {
		dev_err(&dev->device, "incoming rndis message buffer overflow "
			   "detected (got %u, max %zu)..marking it an error!\n",
			   rndis_hdr->msg_len,
			   sizeof(struct rndis_message));
	}

	memcpy(&rndis_msg, rndis_hdr,
		(rndis_hdr->msg_len > sizeof(struct rndis_message)) ?
			sizeof(struct rndis_message) :
			rndis_hdr->msg_len);

	kunmap_atomic(rndis_hdr - pkt->page_buf[0].offset, KM_IRQ0);

	dump_rndis_message(&rndis_msg);

	switch (rndis_msg.ndis_msg_type) {
	case REMOTE_NDIS_PACKET_MSG:
		/* data msg */
		rndis_filter_receive_data(rndis_dev, &rndis_msg, pkt);
		break;

	case REMOTE_NDIS_INITIALIZE_CMPLT:
	case REMOTE_NDIS_QUERY_CMPLT:
	case REMOTE_NDIS_SET_CMPLT:
		/* completion msgs */
		rndis_filter_receive_response(rndis_dev, &rndis_msg);
		break;

	case REMOTE_NDIS_INDICATE_STATUS_MSG:
		/* notification msgs */
		rndis_filter_receive_indicate_status(rndis_dev, &rndis_msg);
		break;
	default:
		dev_err(&dev->device,
			"unhandled rndis message (type %u len %u)\n",
			   rndis_msg.ndis_msg_type,
			   rndis_msg.msg_len);
		break;
	}

	return 0;
}

static int rndis_filter_query_device(struct rndis_device *dev, u32 oid,
				  void *result, u32 *result_size)
{
	struct rndis_request *request;
	u32 inresult_size = *result_size;
	struct rndis_query_request *query;
	struct rndis_query_complete *query_complete;
	int ret = 0;
	int t;

	if (!result)
		return -EINVAL;

	*result_size = 0;
	request = get_rndis_request(dev, REMOTE_NDIS_QUERY_MSG,
			RNDIS_MESSAGE_SIZE(struct rndis_query_request));
	if (!request) {
		ret = -1;
		goto Cleanup;
	}

	/* Setup the rndis query */
	query = &request->request_msg.msg.query_req;
	query->oid = oid;
	query->info_buf_offset = sizeof(struct rndis_query_request);
	query->info_buflen = 0;
	query->dev_vc_handle = 0;

	request->wait_condition = 0;
	ret = rndis_filter_send_request(dev, request);
	if (ret != 0)
		goto Cleanup;

<<<<<<< HEAD
	wait_event_timeout(request->wait_event, request->wait_condition,
				msecs_to_jiffies(1000));
	if (request->wait_condition == 0) {
=======
	t = wait_for_completion_timeout(&request->wait_event, HZ);
	if (t == 0) {
>>>>>>> d762f438
		ret = -ETIMEDOUT;
		goto Cleanup;
	}

	/* Copy the response back */
	query_complete = &request->response_msg.msg.query_complete;

	if (query_complete->info_buflen > inresult_size) {
		ret = -1;
		goto Cleanup;
	}

	memcpy(result,
	       (void *)((unsigned long)query_complete +
			 query_complete->info_buf_offset),
	       query_complete->info_buflen);

	*result_size = query_complete->info_buflen;

Cleanup:
	if (request)
		put_rndis_request(dev, request);

	return ret;
}

static int rndis_filter_query_device_mac(struct rndis_device *dev)
{
	u32 size = ETH_ALEN;

	return rndis_filter_query_device(dev,
				      RNDIS_OID_802_3_PERMANENT_ADDRESS,
				      dev->hw_mac_adr, &size);
}

static int rndis_filter_query_device_link_status(struct rndis_device *dev)
{
	u32 size = sizeof(u32);

	return rndis_filter_query_device(dev,
				      RNDIS_OID_GEN_MEDIA_CONNECT_STATUS,
				      &dev->link_stat, &size);
}

static int rndis_filter_set_packet_filter(struct rndis_device *dev,
				      u32 new_filter)
{
	struct rndis_request *request;
	struct rndis_set_request *set;
	struct rndis_set_complete *set_complete;
	u32 status;
<<<<<<< HEAD
	int ret;
=======
	int ret, t;
>>>>>>> d762f438

	request = get_rndis_request(dev, REMOTE_NDIS_SET_MSG,
			RNDIS_MESSAGE_SIZE(struct rndis_set_request) +
			sizeof(u32));
	if (!request) {
		ret = -1;
		goto Cleanup;
	}

	/* Setup the rndis set */
	set = &request->request_msg.msg.set_req;
	set->oid = RNDIS_OID_GEN_CURRENT_PACKET_FILTER;
	set->info_buflen = sizeof(u32);
	set->info_buf_offset = sizeof(struct rndis_set_request);

	memcpy((void *)(unsigned long)set + sizeof(struct rndis_set_request),
	       &new_filter, sizeof(u32));

	request->wait_condition = 0;
	ret = rndis_filter_send_request(dev, request);
	if (ret != 0)
		goto Cleanup;

<<<<<<< HEAD
	wait_event_timeout(request->wait_event, request->wait_condition,
		msecs_to_jiffies(2000));
	if (request->wait_condition == 0) {
=======
	t = wait_for_completion_timeout(&request->wait_event, HZ);

	if (t == 0) {
>>>>>>> d762f438
		ret = -1;
		dev_err(&dev->net_dev->dev->device,
			"timeout before we got a set response...\n");
		/*
		 * We can't deallocate the request since we may still receive a
		 * send completion for it.
		 */
		goto Exit;
	} else {
		if (ret > 0)
			ret = 0;
		set_complete = &request->response_msg.msg.set_complete;
		status = set_complete->status;
	}

Cleanup:
	if (request)
		put_rndis_request(dev, request);
Exit:
	return ret;
}

<<<<<<< HEAD
int rndis_filter_init(struct netvsc_driver *drv)
{
	DPRINT_DBG(NETVSC, "sizeof(struct rndis_filter_packet) == %zd",
		   sizeof(struct rndis_filter_packet));

	drv->req_ext_size = sizeof(struct rndis_filter_packet);

	/* Driver->Context = rndisDriver; */

	memset(&rndis_filter, 0, sizeof(struct rndis_filter_driver_object));

	/*rndisDriver->Driver = Driver;

	ASSERT(Driver->OnLinkStatusChanged);
	rndisDriver->OnLinkStatusChanged = Driver->OnLinkStatusChanged;*/

	/* Save the original dispatch handlers before we override it */
	rndis_filter.inner_drv.base.dev_add = drv->base.dev_add;
	rndis_filter.inner_drv.base.dev_rm =
					drv->base.dev_rm;
	rndis_filter.inner_drv.base.cleanup = drv->base.cleanup;

	rndis_filter.inner_drv.send = drv->send;
	rndis_filter.inner_drv.recv_cb = drv->recv_cb;
	rndis_filter.inner_drv.link_status_change =
					drv->link_status_change;

	/* Override */
	drv->base.dev_add = rndis_filte_device_add;
	drv->base.dev_rm = rndis_filter_device_remove;
	drv->base.cleanup = rndis_filter_cleanup;
	drv->send = rndis_filter_send;
	drv->recv_cb = rndis_filter_receive;

	return 0;
}
=======
>>>>>>> d762f438

static int rndis_filter_init_device(struct rndis_device *dev)
{
	struct rndis_request *request;
	struct rndis_initialize_request *init;
	struct rndis_initialize_complete *init_complete;
	u32 status;
	int ret, t;

	request = get_rndis_request(dev, REMOTE_NDIS_INITIALIZE_MSG,
			RNDIS_MESSAGE_SIZE(struct rndis_initialize_request));
	if (!request) {
		ret = -1;
		goto Cleanup;
	}

	/* Setup the rndis set */
	init = &request->request_msg.msg.init_req;
	init->major_ver = RNDIS_MAJOR_VERSION;
	init->minor_ver = RNDIS_MINOR_VERSION;
	/* FIXME: Use 1536 - rounded ethernet frame size */
	init->max_xfer_size = 2048;

	dev->state = RNDIS_DEV_INITIALIZING;

	request->wait_condition = 0;
	ret = rndis_filter_send_request(dev, request);
	if (ret != 0) {
		dev->state = RNDIS_DEV_UNINITIALIZED;
		goto Cleanup;
	}


<<<<<<< HEAD
	wait_event_timeout(request->wait_event, request->wait_condition,
		msecs_to_jiffies(1000));
	if (request->wait_condition == 0) {
=======
	t = wait_for_completion_timeout(&request->wait_event, HZ);

	if (t == 0) {
>>>>>>> d762f438
		ret = -ETIMEDOUT;
		goto Cleanup;
	}

	init_complete = &request->response_msg.msg.init_complete;
	status = init_complete->status;
	if (status == RNDIS_STATUS_SUCCESS) {
		dev->state = RNDIS_DEV_INITIALIZED;
		ret = 0;
	} else {
		dev->state = RNDIS_DEV_UNINITIALIZED;
		ret = -1;
	}

Cleanup:
	if (request)
		put_rndis_request(dev, request);

	return ret;
}

static void rndis_filter_halt_device(struct rndis_device *dev)
{
	struct rndis_request *request;
	struct rndis_halt_request *halt;

	/* Attempt to do a rndis device halt */
	request = get_rndis_request(dev, REMOTE_NDIS_HALT_MSG,
				RNDIS_MESSAGE_SIZE(struct rndis_halt_request));
	if (!request)
		goto Cleanup;

	/* Setup the rndis set */
	halt = &request->request_msg.msg.halt_req;
	halt->req_id = atomic_inc_return(&dev->new_req_id);

	/* Ignore return since this msg is optional. */
	rndis_filter_send_request(dev, request);

	dev->state = RNDIS_DEV_UNINITIALIZED;

Cleanup:
	if (request)
		put_rndis_request(dev, request);
	return;
}

static int rndis_filter_open_device(struct rndis_device *dev)
{
	int ret;

	if (dev->state != RNDIS_DEV_INITIALIZED)
		return 0;

	ret = rndis_filter_set_packet_filter(dev,
					 NDIS_PACKET_TYPE_BROADCAST |
					 NDIS_PACKET_TYPE_ALL_MULTICAST |
					 NDIS_PACKET_TYPE_DIRECTED);
	if (ret == 0)
		dev->state = RNDIS_DEV_DATAINITIALIZED;

	return ret;
}

static int rndis_filter_close_device(struct rndis_device *dev)
{
	int ret;

	if (dev->state != RNDIS_DEV_DATAINITIALIZED)
		return 0;

	ret = rndis_filter_set_packet_filter(dev, 0);
	if (ret == 0)
		dev->state = RNDIS_DEV_INITIALIZED;

	return ret;
}

int rndis_filte_device_add(struct hv_device *dev,
				  void *additional_info)
{
	int ret;
	struct netvsc_device *netDevice;
	struct rndis_device *rndisDevice;
	struct netvsc_device_info *deviceInfo = additional_info;

	rndisDevice = get_rndis_device();
	if (!rndisDevice)
		return -1;

	/*
	 * Let the inner driver handle this first to create the netvsc channel
	 * NOTE! Once the channel is created, we may get a receive callback
	 * (RndisFilterOnReceive()) before this call is completed
	 */
<<<<<<< HEAD
	ret = rndis_filter.inner_drv.base.dev_add(dev, additional_info);
=======
	ret = netvsc_device_add(dev, additional_info);
>>>>>>> d762f438
	if (ret != 0) {
		kfree(rndisDevice);
		return ret;
	}


	/* Initialize the rndis device */
	netDevice = dev->ext;

	netDevice->extension = rndisDevice;
	rndisDevice->net_dev = netDevice;

	/* Send the rndis initialization message */
	ret = rndis_filter_init_device(rndisDevice);
	if (ret != 0) {
		/*
		 * TODO: If rndis init failed, we will need to shut down the
		 * channel
		 */
	}

	/* Get the mac address */
	ret = rndis_filter_query_device_mac(rndisDevice);
	if (ret != 0) {
		/*
		 * TODO: shutdown rndis device and the channel
		 */
	}

	memcpy(deviceInfo->mac_adr, rndisDevice->hw_mac_adr, ETH_ALEN);

	rndis_filter_query_device_link_status(rndisDevice);

	deviceInfo->link_state = rndisDevice->link_stat;

	dev_info(&dev->device, "Device MAC %pM link state %s",
		 rndisDevice->hw_mac_adr,
		 ((deviceInfo->link_state) ? ("down\n") : ("up\n")));

	return ret;
}

int rndis_filter_device_remove(struct hv_device *dev)
{
	struct netvsc_device *net_dev = dev->ext;
	struct rndis_device *rndis_dev = net_dev->extension;

	/* Halt and release the rndis device */
	rndis_filter_halt_device(rndis_dev);

	kfree(rndis_dev);
	net_dev->extension = NULL;

<<<<<<< HEAD
	/* Pass control to inner driver to remove the device */
	rndis_filter.inner_drv.base.dev_rm(dev);
=======
	netvsc_device_remove(dev);
>>>>>>> d762f438

	return 0;
}


int rndis_filter_open(struct hv_device *dev)
{
	struct netvsc_device *netDevice = dev->ext;

	if (!netDevice)
		return -EINVAL;

	return rndis_filter_open_device(netDevice->extension);
}

int rndis_filter_close(struct hv_device *dev)
{
	struct netvsc_device *netDevice = dev->ext;

	if (!netDevice)
		return -EINVAL;

	return rndis_filter_close_device(netDevice->extension);
}

int rndis_filter_send(struct hv_device *dev,
			     struct hv_netvsc_packet *pkt)
{
	int ret;
	struct rndis_filter_packet *filterPacket;
	struct rndis_message *rndisMessage;
	struct rndis_packet *rndisPacket;
	u32 rndisMessageSize;

	/* Add the rndis header */
	filterPacket = (struct rndis_filter_packet *)pkt->extension;

	memset(filterPacket, 0, sizeof(struct rndis_filter_packet));

	rndisMessage = &filterPacket->msg;
	rndisMessageSize = RNDIS_MESSAGE_SIZE(struct rndis_packet);

	rndisMessage->ndis_msg_type = REMOTE_NDIS_PACKET_MSG;
	rndisMessage->msg_len = pkt->total_data_buflen +
				      rndisMessageSize;

	rndisPacket = &rndisMessage->msg.pkt;
	rndisPacket->data_offset = sizeof(struct rndis_packet);
	rndisPacket->data_len = pkt->total_data_buflen;

	pkt->is_data_pkt = true;
	pkt->page_buf[0].pfn = virt_to_phys(rndisMessage) >> PAGE_SHIFT;
	pkt->page_buf[0].offset =
			(unsigned long)rndisMessage & (PAGE_SIZE-1);
	pkt->page_buf[0].len = rndisMessageSize;

	/* Save the packet send completion and context */
	filterPacket->completion = pkt->completion.send.send_completion;
	filterPacket->completion_ctx =
				pkt->completion.send.send_completion_ctx;

	/* Use ours */
	pkt->completion.send.send_completion = rndis_filter_send_completion;
	pkt->completion.send.send_completion_ctx = filterPacket;

	ret = netvsc_send(dev, pkt);
	if (ret != 0) {
		/*
		 * Reset the completion to originals to allow retries from
		 * above
		 */
		pkt->completion.send.send_completion =
				filterPacket->completion;
		pkt->completion.send.send_completion_ctx =
				filterPacket->completion_ctx;
	}

	return ret;
}

static void rndis_filter_send_completion(void *ctx)
{
	struct rndis_filter_packet *filterPacket = ctx;

	/* Pass it back to the original handler */
	filterPacket->completion(filterPacket->completion_ctx);
}


static void rndis_filter_send_request_completion(void *ctx)
{
	/* Noop */
}<|MERGE_RESOLUTION|>--- conflicted
+++ resolved
@@ -27,15 +27,8 @@
 #include <linux/if_ether.h>
 #include <linux/netdevice.h>
 
-<<<<<<< HEAD
-#include "logging.h"
-#include "hv_api.h"
-#include "netvsc_api.h"
-#include "rndis_filter.h"
-=======
 #include "hyperv.h"
 #include "hyperv_net.h"
->>>>>>> d762f438
 
 
 enum rndis_device_state {
@@ -60,12 +53,7 @@
 
 struct rndis_request {
 	struct list_head list_ent;
-<<<<<<< HEAD
-	int wait_condition;
-	wait_queue_head_t wait_event;
-=======
 	struct completion  wait_event;
->>>>>>> d762f438
 
 	/*
 	 * FIXME: We assumed a fixed size response here. If we do ever need to
@@ -117,11 +105,7 @@
 	if (!request)
 		return NULL;
 
-<<<<<<< HEAD
-	init_waitqueue_head(&request->wait_event);
-=======
 	init_completion(&request->wait_event);
->>>>>>> d762f438
 
 	rndis_msg = &request->request_msg;
 	rndis_msg->ndis_msg_type = msg_type;
@@ -301,12 +285,7 @@
 			}
 		}
 
-<<<<<<< HEAD
-		request->wait_condition = 1;
-		wake_up(&request->wait_event);
-=======
 		complete(&request->wait_event);
->>>>>>> d762f438
 	} else {
 		dev_err(&dev->net_dev->dev->device,
 			"no rndis request found for this response "
@@ -484,19 +463,12 @@
 	query->info_buflen = 0;
 	query->dev_vc_handle = 0;
 
-	request->wait_condition = 0;
 	ret = rndis_filter_send_request(dev, request);
 	if (ret != 0)
 		goto Cleanup;
 
-<<<<<<< HEAD
-	wait_event_timeout(request->wait_event, request->wait_condition,
-				msecs_to_jiffies(1000));
-	if (request->wait_condition == 0) {
-=======
 	t = wait_for_completion_timeout(&request->wait_event, HZ);
 	if (t == 0) {
->>>>>>> d762f438
 		ret = -ETIMEDOUT;
 		goto Cleanup;
 	}
@@ -548,11 +520,7 @@
 	struct rndis_set_request *set;
 	struct rndis_set_complete *set_complete;
 	u32 status;
-<<<<<<< HEAD
-	int ret;
-=======
 	int ret, t;
->>>>>>> d762f438
 
 	request = get_rndis_request(dev, REMOTE_NDIS_SET_MSG,
 			RNDIS_MESSAGE_SIZE(struct rndis_set_request) +
@@ -571,20 +539,13 @@
 	memcpy((void *)(unsigned long)set + sizeof(struct rndis_set_request),
 	       &new_filter, sizeof(u32));
 
-	request->wait_condition = 0;
 	ret = rndis_filter_send_request(dev, request);
 	if (ret != 0)
 		goto Cleanup;
 
-<<<<<<< HEAD
-	wait_event_timeout(request->wait_event, request->wait_condition,
-		msecs_to_jiffies(2000));
-	if (request->wait_condition == 0) {
-=======
 	t = wait_for_completion_timeout(&request->wait_event, HZ);
 
 	if (t == 0) {
->>>>>>> d762f438
 		ret = -1;
 		dev_err(&dev->net_dev->dev->device,
 			"timeout before we got a set response...\n");
@@ -607,45 +568,6 @@
 	return ret;
 }
 
-<<<<<<< HEAD
-int rndis_filter_init(struct netvsc_driver *drv)
-{
-	DPRINT_DBG(NETVSC, "sizeof(struct rndis_filter_packet) == %zd",
-		   sizeof(struct rndis_filter_packet));
-
-	drv->req_ext_size = sizeof(struct rndis_filter_packet);
-
-	/* Driver->Context = rndisDriver; */
-
-	memset(&rndis_filter, 0, sizeof(struct rndis_filter_driver_object));
-
-	/*rndisDriver->Driver = Driver;
-
-	ASSERT(Driver->OnLinkStatusChanged);
-	rndisDriver->OnLinkStatusChanged = Driver->OnLinkStatusChanged;*/
-
-	/* Save the original dispatch handlers before we override it */
-	rndis_filter.inner_drv.base.dev_add = drv->base.dev_add;
-	rndis_filter.inner_drv.base.dev_rm =
-					drv->base.dev_rm;
-	rndis_filter.inner_drv.base.cleanup = drv->base.cleanup;
-
-	rndis_filter.inner_drv.send = drv->send;
-	rndis_filter.inner_drv.recv_cb = drv->recv_cb;
-	rndis_filter.inner_drv.link_status_change =
-					drv->link_status_change;
-
-	/* Override */
-	drv->base.dev_add = rndis_filte_device_add;
-	drv->base.dev_rm = rndis_filter_device_remove;
-	drv->base.cleanup = rndis_filter_cleanup;
-	drv->send = rndis_filter_send;
-	drv->recv_cb = rndis_filter_receive;
-
-	return 0;
-}
-=======
->>>>>>> d762f438
 
 static int rndis_filter_init_device(struct rndis_device *dev)
 {
@@ -671,7 +593,6 @@
 
 	dev->state = RNDIS_DEV_INITIALIZING;
 
-	request->wait_condition = 0;
 	ret = rndis_filter_send_request(dev, request);
 	if (ret != 0) {
 		dev->state = RNDIS_DEV_UNINITIALIZED;
@@ -679,15 +600,9 @@
 	}
 
 
-<<<<<<< HEAD
-	wait_event_timeout(request->wait_event, request->wait_condition,
-		msecs_to_jiffies(1000));
-	if (request->wait_condition == 0) {
-=======
 	t = wait_for_completion_timeout(&request->wait_event, HZ);
 
 	if (t == 0) {
->>>>>>> d762f438
 		ret = -ETIMEDOUT;
 		goto Cleanup;
 	}
@@ -783,11 +698,7 @@
 	 * NOTE! Once the channel is created, we may get a receive callback
 	 * (RndisFilterOnReceive()) before this call is completed
 	 */
-<<<<<<< HEAD
-	ret = rndis_filter.inner_drv.base.dev_add(dev, additional_info);
-=======
 	ret = netvsc_device_add(dev, additional_info);
->>>>>>> d762f438
 	if (ret != 0) {
 		kfree(rndisDevice);
 		return ret;
@@ -841,12 +752,7 @@
 	kfree(rndis_dev);
 	net_dev->extension = NULL;
 
-<<<<<<< HEAD
-	/* Pass control to inner driver to remove the device */
-	rndis_filter.inner_drv.base.dev_rm(dev);
-=======
 	netvsc_device_remove(dev);
->>>>>>> d762f438
 
 	return 0;
 }

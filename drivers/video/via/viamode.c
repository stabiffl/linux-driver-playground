/*
 * Copyright 1998-2008 VIA Technologies, Inc. All Rights Reserved.
 * Copyright 2001-2008 S3 Graphics, Inc. All Rights Reserved.

 * This program is free software; you can redistribute it and/or
 * modify it under the terms of the GNU General Public
 * License as published by the Free Software Foundation;
 * either version 2, or (at your option) any later version.

 * This program is distributed in the hope that it will be useful,
 * but WITHOUT ANY WARRANTIES OR REPRESENTATIONS; without even
 * the implied warranty of MERCHANTABILITY or FITNESS FOR
 * A PARTICULAR PURPOSE.See the GNU General Public License
 * for more details.

 * You should have received a copy of the GNU General Public License
 * along with this program; if not, write to the Free Software
 * Foundation, Inc.,
 * 59 Temple Place - Suite 330, Boston, MA 02111-1307, USA.
 */

#include <linux/via-core.h>
#include "global.h"

struct io_reg CN400_ModeXregs[] = { {VIASR, SR10, 0xFF, 0x01},
{VIASR, SR15, 0x02, 0x02},
{VIASR, SR16, 0xBF, 0x08},
{VIASR, SR17, 0xFF, 0x1F},
{VIASR, SR18, 0xFF, 0x4E},
{VIASR, SR1A, 0xFB, 0x08},
{VIASR, SR1E, 0x0F, 0x01},
{VIASR, SR2A, 0xFF, 0x00},
{VIACR, CR32, 0xFF, 0x00},
{VIACR, CR33, 0xFF, 0x00},
{VIACR, CR35, 0xFF, 0x00},
{VIACR, CR36, 0x08, 0x00},
{VIACR, CR69, 0xFF, 0x00},
{VIACR, CR6A, 0xFF, 0x40},
{VIACR, CR6B, 0xFF, 0x00},
{VIACR, CR88, 0xFF, 0x40},	/* LCD Panel Type                      */
{VIACR, CR89, 0xFF, 0x00},	/* LCD Timing Control 0                */
{VIACR, CR8A, 0xFF, 0x88},	/* LCD Timing Control 1                */
{VIACR, CR8B, 0xFF, 0x69},	/* LCD Power Sequence Control 0        */
{VIACR, CR8C, 0xFF, 0x57},	/* LCD Power Sequence Control 1        */
{VIACR, CR8D, 0xFF, 0x00},	/* LCD Power Sequence Control 2        */
{VIACR, CR8E, 0xFF, 0x7B},	/* LCD Power Sequence Control 3        */
{VIACR, CR8F, 0xFF, 0x03},	/* LCD Power Sequence Control 4        */
{VIACR, CR90, 0xFF, 0x30},	/* LCD Power Sequence Control 5        */
{VIACR, CR91, 0xFF, 0xA0},	/* 24/12 bit LVDS Data off             */
{VIACR, CR96, 0xFF, 0x00},
{VIACR, CR97, 0xFF, 0x00},
{VIACR, CR99, 0xFF, 0x00},
{VIACR, CR9B, 0xFF, 0x00}
};

/* Video Mode Table for VT3314 chipset*/
/* Common Setting for Video Mode */
struct io_reg CN700_ModeXregs[] = { {VIASR, SR10, 0xFF, 0x01},
{VIASR, SR15, 0x02, 0x02},
{VIASR, SR16, 0xBF, 0x08},
{VIASR, SR17, 0xFF, 0x1F},
{VIASR, SR18, 0xFF, 0x4E},
{VIASR, SR1A, 0xFB, 0x82},
{VIASR, SR1B, 0xFF, 0xF0},
{VIASR, SR1F, 0xFF, 0x00},
{VIASR, SR1E, 0xFF, 0x01},
{VIASR, SR22, 0xFF, 0x1F},
{VIASR, SR2A, 0x0F, 0x00},
{VIASR, SR2E, 0xFF, 0xFF},
{VIASR, SR3F, 0xFF, 0xFF},
{VIASR, SR40, 0xF7, 0x00},
{VIASR, CR30, 0xFF, 0x04},
{VIACR, CR32, 0xFF, 0x00},
{VIACR, CR33, 0x7F, 0x00},
{VIACR, CR35, 0xFF, 0x00},
{VIACR, CR36, 0xFF, 0x31},
{VIACR, CR41, 0xFF, 0x80},
{VIACR, CR42, 0xFF, 0x00},
{VIACR, CR55, 0x80, 0x00},
{VIACR, CR5D, 0x80, 0x00},	/*Horizontal Retrace Start bit[11] should be 0*/
{VIACR, CR68, 0xFF, 0x67},	/* Default FIFO For IGA2 */
{VIACR, CR69, 0xFF, 0x00},
{VIACR, CR6A, 0xFD, 0x40},
{VIACR, CR6B, 0xFF, 0x00},
{VIACR, CR77, 0xFF, 0x00},	/* LCD scaling Factor */
{VIACR, CR78, 0xFF, 0x00},	/* LCD scaling Factor */
{VIACR, CR79, 0xFF, 0x00},	/* LCD scaling Factor */
{VIACR, CR9F, 0x03, 0x00},	/* LCD scaling Factor */
{VIACR, CR88, 0xFF, 0x40},	/* LCD Panel Type */
{VIACR, CR89, 0xFF, 0x00},	/* LCD Timing Control 0 */
{VIACR, CR8A, 0xFF, 0x88},	/* LCD Timing Control 1 */
{VIACR, CR8B, 0xFF, 0x5D},	/* LCD Power Sequence Control 0 */
{VIACR, CR8C, 0xFF, 0x2B},	/* LCD Power Sequence Control 1 */
{VIACR, CR8D, 0xFF, 0x6F},	/* LCD Power Sequence Control 2 */
{VIACR, CR8E, 0xFF, 0x2B},	/* LCD Power Sequence Control 3 */
{VIACR, CR8F, 0xFF, 0x01},	/* LCD Power Sequence Control 4 */
{VIACR, CR90, 0xFF, 0x01},	/* LCD Power Sequence Control 5 */
{VIACR, CR91, 0xFF, 0xA0},	/* 24/12 bit LVDS Data off */
{VIACR, CR96, 0xFF, 0x00},
{VIACR, CR97, 0xFF, 0x00},
{VIACR, CR99, 0xFF, 0x00},
{VIACR, CR9B, 0xFF, 0x00},
{VIACR, CR9D, 0xFF, 0x80},
{VIACR, CR9E, 0xFF, 0x80}
};

struct io_reg KM400_ModeXregs[] = {
	{VIASR, SR10, 0xFF, 0x01},	/* Unlock Register                 */
	{VIASR, SR16, 0xFF, 0x08},	/* Display FIFO threshold Control  */
	{VIASR, SR17, 0xFF, 0x1F},	/* Display FIFO Control            */
	{VIASR, SR18, 0xFF, 0x4E},	/* GFX PREQ threshold              */
	{VIASR, SR1A, 0xFF, 0x0a},	/* GFX PREQ threshold              */
	{VIASR, SR1F, 0xFF, 0x00},	/* Memory Control 0                */
	{VIASR, SR1B, 0xFF, 0xF0},	/* Power Management Control 0      */
	{VIASR, SR1E, 0xFF, 0x01},	/* Power Management Control        */
	{VIASR, SR20, 0xFF, 0x00},	/* Sequencer Arbiter Control 0     */
	{VIASR, SR21, 0xFF, 0x00},	/* Sequencer Arbiter Control 1     */
	{VIASR, SR22, 0xFF, 0x1F},	/* Display Arbiter Control 1       */
	{VIASR, SR2A, 0xFF, 0x00},	/* Power Management Control 5      */
	{VIASR, SR2D, 0xFF, 0xFF},	/* Power Management Control 1      */
	{VIASR, SR2E, 0xFF, 0xFF},	/* Power Management Control 2      */
	{VIACR, CR33, 0xFF, 0x00},
	{VIACR, CR55, 0x80, 0x00},
	{VIACR, CR5D, 0x80, 0x00},
	{VIACR, CR36, 0xFF, 0x01},	/* Power Mangement 3                  */
	{VIACR, CR68, 0xFF, 0x67},	/* Default FIFO For IGA2              */
	{VIACR, CR6A, 0x20, 0x20},	/* Extended FIFO On                   */
	{VIACR, CR88, 0xFF, 0x40},	/* LCD Panel Type                     */
	{VIACR, CR89, 0xFF, 0x00},	/* LCD Timing Control 0               */
	{VIACR, CR8A, 0xFF, 0x88},	/* LCD Timing Control 1               */
	{VIACR, CR8B, 0xFF, 0x2D},	/* LCD Power Sequence Control 0       */
	{VIACR, CR8C, 0xFF, 0x2D},	/* LCD Power Sequence Control 1       */
	{VIACR, CR8D, 0xFF, 0xC8},	/* LCD Power Sequence Control 2       */
	{VIACR, CR8E, 0xFF, 0x36},	/* LCD Power Sequence Control 3       */
	{VIACR, CR8F, 0xFF, 0x00},	/* LCD Power Sequence Control 4       */
	{VIACR, CR90, 0xFF, 0x10},	/* LCD Power Sequence Control 5       */
	{VIACR, CR91, 0xFF, 0xA0},	/* 24/12 bit LVDS Data off            */
	{VIACR, CR96, 0xFF, 0x03},	/* DVP0        ; DVP0 Clock Skew */
	{VIACR, CR97, 0xFF, 0x03},	/* DFP high    ; DFPH Clock Skew */
	{VIACR, CR99, 0xFF, 0x03},	/* DFP low           ; DFPL Clock Skew*/
	{VIACR, CR9B, 0xFF, 0x07}	/* DVI on DVP1       ; DVP1 Clock Skew*/
};

/* For VT3324: Common Setting for Video Mode */
struct io_reg CX700_ModeXregs[] = { {VIASR, SR10, 0xFF, 0x01},
{VIASR, SR15, 0x02, 0x02},
{VIASR, SR16, 0xBF, 0x08},
{VIASR, SR17, 0xFF, 0x1F},
{VIASR, SR18, 0xFF, 0x4E},
{VIASR, SR1A, 0xFB, 0x08},
{VIASR, SR1B, 0xFF, 0xF0},
{VIASR, SR1E, 0xFF, 0x01},
{VIASR, SR2A, 0xFF, 0x00},
<<<<<<< HEAD
{VIASR, SR2D, 0xFF, 0xFF},	/* VCK and LCK PLL power on.           */
=======
{VIASR, SR2D, 0xC0, 0xC0},	/* delayed E3_ECK */
{VIACR, CR0A, 0xFF, 0x1E},	/* Cursor Start                        */
{VIACR, CR0B, 0xFF, 0x00},	/* Cursor End                          */
{VIACR, CR0E, 0xFF, 0x00},	/* Cursor Location High                */
{VIACR, CR0F, 0xFF, 0x00},	/* Cursor Localtion Low                */
>>>>>>> 2946294f
{VIACR, CR32, 0xFF, 0x00},
{VIACR, CR33, 0xFF, 0x00},
{VIACR, CR35, 0xFF, 0x00},
{VIACR, CR36, 0x08, 0x00},
{VIACR, CR47, 0xC8, 0x00},	/* Clear VCK Plus. */
{VIACR, CR69, 0xFF, 0x00},
{VIACR, CR6A, 0xFF, 0x40},
{VIACR, CR6B, 0xFF, 0x00},
{VIACR, CR88, 0xFF, 0x40},	/* LCD Panel Type                      */
{VIACR, CR89, 0xFF, 0x00},	/* LCD Timing Control 0                */
{VIACR, CR8A, 0xFF, 0x88},	/* LCD Timing Control 1                */
{VIACR, CRD4, 0xFF, 0x81},	/* Second power sequence control       */
{VIACR, CR8B, 0xFF, 0x5D},	/* LCD Power Sequence Control 0        */
{VIACR, CR8C, 0xFF, 0x2B},	/* LCD Power Sequence Control 1        */
{VIACR, CR8D, 0xFF, 0x6F},	/* LCD Power Sequence Control 2        */
{VIACR, CR8E, 0xFF, 0x2B},	/* LCD Power Sequence Control 3        */
{VIACR, CR8F, 0xFF, 0x01},	/* LCD Power Sequence Control 4        */
{VIACR, CR90, 0xFF, 0x01},	/* LCD Power Sequence Control 5        */
{VIACR, CR91, 0xFF, 0x80},	/* 24/12 bit LVDS Data off             */
{VIACR, CR96, 0xFF, 0x00},
{VIACR, CR97, 0xFF, 0x00},
{VIACR, CR99, 0xFF, 0x00},
{VIACR, CR9B, 0xFF, 0x00}
};

struct io_reg VX855_ModeXregs[] = {
{VIASR, SR10, 0xFF, 0x01},
{VIASR, SR15, 0x02, 0x02},
{VIASR, SR16, 0xBF, 0x08},
{VIASR, SR17, 0xFF, 0x1F},
{VIASR, SR18, 0xFF, 0x4E},
{VIASR, SR1A, 0xFB, 0x08},
{VIASR, SR1B, 0xFF, 0xF0},
{VIASR, SR1E, 0x07, 0x01},
{VIASR, SR2A, 0xF0, 0x00},
{VIASR, SR58, 0xFF, 0x00},
{VIASR, SR59, 0xFF, 0x00},
<<<<<<< HEAD
{VIASR, SR2D, 0xFF, 0xFF},	/* VCK and LCK PLL power on.           */
=======
{VIASR, SR2D, 0xC0, 0xC0},	/* delayed E3_ECK */
{VIACR, CR09, 0xFF, 0x00},	/* Initial CR09=0*/
{VIACR, CR11, 0x8F, 0x00},	/* IGA1 initial  Vertical end       */
{VIACR, CR17, 0x7F, 0x00}, 	/* IGA1 CRT Mode control init   */
{VIACR, CR0A, 0xFF, 0x1E},	/* Cursor Start                        */
{VIACR, CR0B, 0xFF, 0x00},	/* Cursor End                          */
{VIACR, CR0E, 0xFF, 0x00},	/* Cursor Location High                */
{VIACR, CR0F, 0xFF, 0x00},	/* Cursor Localtion Low                */
>>>>>>> 2946294f
{VIACR, CR32, 0xFF, 0x00},
{VIACR, CR33, 0x7F, 0x00},
{VIACR, CR35, 0xFF, 0x00},
{VIACR, CR36, 0x08, 0x00},
{VIACR, CR69, 0xFF, 0x00},
{VIACR, CR6A, 0xFD, 0x60},
{VIACR, CR6B, 0xFF, 0x00},
{VIACR, CR88, 0xFF, 0x40},          /* LCD Panel Type                      */
{VIACR, CR89, 0xFF, 0x00},          /* LCD Timing Control 0                */
{VIACR, CR8A, 0xFF, 0x88},          /* LCD Timing Control 1                */
{VIACR, CRD4, 0xFF, 0x81},          /* Second power sequence control       */
{VIACR, CR91, 0xFF, 0x80},          /* 24/12 bit LVDS Data off             */
{VIACR, CR96, 0xFF, 0x00},
{VIACR, CR97, 0xFF, 0x00},
{VIACR, CR99, 0xFF, 0x00},
{VIACR, CR9B, 0xFF, 0x00},
{VIACR, CRD2, 0xFF, 0xFF}           /* TMDS/LVDS control register.         */
};

/* Video Mode Table */
/* Common Setting for Video Mode */
struct io_reg CLE266_ModeXregs[] = { {VIASR, SR1E, 0xF0, 0x00},
{VIASR, SR2A, 0x0F, 0x00},
{VIASR, SR15, 0x02, 0x02},
{VIASR, SR16, 0xBF, 0x08},
{VIASR, SR17, 0xFF, 0x1F},
{VIASR, SR18, 0xFF, 0x4E},
{VIASR, SR1A, 0xFB, 0x08},

{VIACR, CR32, 0xFF, 0x00},
{VIACR, CR35, 0xFF, 0x00},
{VIACR, CR36, 0x08, 0x00},
{VIACR, CR6A, 0xFF, 0x80},
{VIACR, CR6A, 0xFF, 0xC0},

{VIACR, CR55, 0x80, 0x00},
{VIACR, CR5D, 0x80, 0x00},

{VIAGR, GR20, 0xFF, 0x00},
{VIAGR, GR21, 0xFF, 0x00},
{VIAGR, GR22, 0xFF, 0x00},

};

/* Mode:1024X768 */
struct io_reg PM1024x768[] = { {VIASR, 0x16, 0xBF, 0x0C},
{VIASR, 0x18, 0xFF, 0x4C}
};

struct patch_table res_patch_table[] = {
	{ARRAY_SIZE(PM1024x768), PM1024x768}
};

/* struct VPITTable {
	unsigned char  Misc;
	unsigned char  SR[StdSR];
	unsigned char  CR[StdCR];
	unsigned char  GR[StdGR];
	unsigned char  AR[StdAR];
 };*/

struct VPITTable VPIT = {
	/* Msic */
	0xC7,
	/* Sequencer */
	{0x01, 0x0F, 0x00, 0x0E},
	/* Graphic Controller */
	{0x00, 0x00, 0x00, 0x00, 0x00, 0x00, 0x05, 0x0F, 0xFF},
	/* Attribute Controller */
	{0x00, 0x01, 0x02, 0x03, 0x04, 0x05, 0x06, 0x07,
	 0x08, 0x09, 0x0A, 0x0B, 0x0C, 0x0D, 0x0E, 0x0F,
	 0x01, 0x00, 0x0F, 0x00}
};

/********************/
/* Mode Table       */
/********************/

/* 480x640 */
static struct crt_mode_table CRTM480x640[] = {
	/* r_rate,              hsp,             vsp   */
	/* HT,  HA,  HBS, HBE, HSS, HSE, VT,  VA,  VBS, VBE, VSS, VSE */
	{REFRESH_60, M480X640_R60_HSP, M480X640_R60_VSP,
	 {624, 480, 480, 144, 504, 48, 663, 640, 640, 23, 641, 3} }	/* GTF*/
};

/* 640x480*/
static struct crt_mode_table CRTM640x480[] = {
	/*r_rate,hsp,vsp */
	/*HT,  HA,  HBS, HBE, HSS, HSE, VT,  VA,  VBS, VBE, VSS, VSE */
	{REFRESH_60, M640X480_R60_HSP, M640X480_R60_VSP,
	 {800, 640, 648, 144, 656, 96, 525, 480, 480, 45, 490, 2} },
	{REFRESH_75, M640X480_R75_HSP, M640X480_R75_VSP,
	 {840, 640, 640, 200, 656, 64, 500, 480, 480, 20, 481, 3} },
	{REFRESH_85, M640X480_R85_HSP, M640X480_R85_VSP,
	 {832, 640, 640, 192, 696, 56, 509, 480, 480, 29, 481, 3} },
	{REFRESH_100, M640X480_R100_HSP, M640X480_R100_VSP,
	 {848, 640, 640, 208, 680, 64, 509, 480, 480, 29, 481, 3} }, /*GTF*/
	{REFRESH_120, M640X480_R120_HSP, M640X480_R120_VSP,
	 {848, 640, 640, 208, 680, 64, 515, 480, 480, 35, 481, 3} } /*GTF*/
};

/*720x480 (GTF)*/
static struct crt_mode_table CRTM720x480[] = {
	/*r_rate,hsp,vsp      */
	/*HT, HA,  HBS, HBE, HSS, HSE, VT,  VA,  VBS, VBE, VSS, VSE */
	{REFRESH_60, M720X480_R60_HSP, M720X480_R60_VSP,
	 {896, 720, 720, 176, 736, 72, 497, 480, 480, 17, 481, 3} }

};

/*720x576 (GTF)*/
static struct crt_mode_table CRTM720x576[] = {
	/*r_rate,hsp,vsp */
	/*HT,  HA,  HBS, HBE, HSS, HSE, VT,  VA,  VBS, VBE, VSS, VSE */
	{REFRESH_60, M720X576_R60_HSP, M720X576_R60_VSP,
	 {912, 720, 720, 192, 744, 72, 597, 576, 576, 21, 577, 3} }
};

/* 800x480 (CVT) */
static struct crt_mode_table CRTM800x480[] = {
	/* r_rate,              hsp,             vsp   */
	/* HT,  HA,  HBS, HBE, HSS, HSE, VT,  VA,  VBS, VBE, VSS, VSE */
	{REFRESH_60, M800X480_R60_HSP, M800X480_R60_VSP,
	 {992, 800, 800, 192, 824, 72, 500, 480, 480, 20, 483, 7} }
};

/* 800x600*/
static struct crt_mode_table CRTM800x600[] = {
	/*r_rate,hsp,vsp     */
	/*HT,   HA,  HBS, HBE, HSS, HSE, VT,  VA,  VBS, VBE, VSS, VSE */
	{REFRESH_60, M800X600_R60_HSP, M800X600_R60_VSP,
	 {1056, 800, 800, 256, 840, 128, 628, 600, 600, 28, 601, 4} },
	{REFRESH_75, M800X600_R75_HSP, M800X600_R75_VSP,
	 {1056, 800, 800, 256, 816, 80, 625, 600, 600, 25, 601, 3} },
	{REFRESH_85, M800X600_R85_HSP, M800X600_R85_VSP,
	 {1048, 800, 800, 248, 832, 64, 631, 600, 600, 31, 601, 3} },
	{REFRESH_100, M800X600_R100_HSP, M800X600_R100_VSP,
	 {1072, 800, 800, 272, 848, 88, 636, 600, 600, 36, 601, 3} },
	{REFRESH_120, M800X600_R120_HSP, M800X600_R120_VSP,
	 {1088, 800, 800, 288, 856, 88, 643, 600, 600, 43, 601, 3} }
};

/* 848x480 (CVT) */
static struct crt_mode_table CRTM848x480[] = {
	/* r_rate,              hsp,             vsp   */
	/* HT,  HA,  HBS, HBE, HSS, HSE, VT,  VA,  VBS, VBE, VSS, VSE */
	{REFRESH_60, M848X480_R60_HSP, M848X480_R60_VSP,
	 {1056, 848, 848, 208, 872, 80, 500, 480, 480, 20, 483, 5} }
};

/*856x480 (GTF) convert to 852x480*/
static struct crt_mode_table CRTM852x480[] = {
	/*r_rate,hsp,vsp     */
	/*HT,   HA,  HBS, HBE, HSS, HSE, VT,  VA,  VBS, VBE, VSS, VSE */
	{REFRESH_60, M852X480_R60_HSP, M852X480_R60_VSP,
	{1064, 856, 856, 208, 872, 88, 497, 480, 480, 17, 481, 3} }
};

/*1024x512 (GTF)*/
static struct crt_mode_table CRTM1024x512[] = {
	/*r_rate,hsp,vsp     */
	/*HT,   HA,  HBS, HBE, HSS, HSE, VT,  VA,  VBS, VBE, VSS, VSE */
	{REFRESH_60, M1024X512_R60_HSP, M1024X512_R60_VSP,
	 {1296, 1024, 1024, 272, 1056, 104, 531, 512, 512, 19, 513, 3} }

};

/* 1024x600*/
static struct crt_mode_table CRTM1024x600[] = {
	/*r_rate,hsp,vsp */
	/*HT,  HA,   HBS,  HBE, HSS,  HSE, VT,  VA,  VBS, VBE, VSS, VSE */
	{REFRESH_60, M1024X600_R60_HSP, M1024X600_R60_VSP,
	 {1312, 1024, 1024, 288, 1064, 104, 622, 600, 600, 22, 601, 3} },
};

/* 1024x768*/
static struct crt_mode_table CRTM1024x768[] = {
	/*r_rate,hsp,vsp */
	/*HT,  HA,   HBS,  HBE, HSS,  HSE, VT,  VA,  VBS, VBE, VSS, VSE */
	{REFRESH_60, M1024X768_R60_HSP, M1024X768_R60_VSP,
	{1344, 1024, 1024, 320, 1048, 136, 806, 768, 768, 38, 771, 6} },
	{REFRESH_75, M1024X768_R75_HSP, M1024X768_R75_VSP,
	{1312, 1024, 1024, 288, 1040, 96, 800, 768, 768, 32, 769, 3} },
	{REFRESH_85, M1024X768_R85_HSP, M1024X768_R85_VSP,
	{1376, 1024, 1024, 352, 1072, 96, 808, 768, 768, 40, 769, 3} },
	{REFRESH_100, M1024X768_R100_HSP, M1024X768_R100_VSP,
	{1392, 1024, 1024, 368, 1096, 112, 814, 768, 768, 46, 769, 3} }
};

/* 1152x864*/
static struct crt_mode_table CRTM1152x864[] = {
	/*r_rate,hsp,vsp      */
	/*HT,  HA,   HBS,  HBE, HSS,  HSE, VT,  VA,  VBS, VBE, VSS, VSE */
	{REFRESH_75, M1152X864_R75_HSP, M1152X864_R75_VSP,
	 {1600, 1152, 1152, 448, 1216, 128, 900, 864, 864, 36, 865, 3} }

};

/* 1280x720 (HDMI 720P)*/
static struct crt_mode_table CRTM1280x720[] = {
	/*r_rate,hsp,vsp */
	/*HT,  HA,   HBS,  HBE, HSS,  HSE, VT,  VA,  VBS, VBE, VSS, VSE      */
	{REFRESH_60, M1280X720_R60_HSP, M1280X720_R60_VSP,
	 {1648, 1280, 1280, 368, 1392, 40, 750, 720, 720, 30, 725, 5} },
	{REFRESH_50, M1280X720_R50_HSP, M1280X720_R50_VSP,
	 {1632, 1280, 1280, 352, 1328, 128, 741, 720, 720, 21, 721, 3} }
};

/*1280x768 (GTF)*/
static struct crt_mode_table CRTM1280x768[] = {
	/*r_rate,hsp,vsp     */
	/*HT,  HA,   HBS,  HBE, HSS,  HSE, VT,  VA,  VBS, VBE, VSS, VSE */
	{REFRESH_60, M1280X768_R60_HSP, M1280X768_R60_VSP,
	 {1680, 1280, 1280, 400, 1344, 136, 795, 768, 768, 27, 769, 3} },
	{REFRESH_50, M1280X768_R50_HSP, M1280X768_R50_VSP,
	 {1648, 1280, 1280, 368, 1336, 128, 791, 768, 768, 23, 769, 3} }
};

/* 1280x800 (CVT) */
static struct crt_mode_table CRTM1280x800[] = {
	/* r_rate,              hsp,             vsp   */
	/* HT,  HA,  HBS, HBE, HSS, HSE, VT,  VA,  VBS, VBE, VSS, VSE */
	{REFRESH_60, M1280X800_R60_HSP, M1280X800_R60_VSP,
	 {1680, 1280, 1280, 400, 1352, 128, 831, 800, 800, 31, 803, 6} }
};

/*1280x960*/
static struct crt_mode_table CRTM1280x960[] = {
	/*r_rate,hsp,vsp */
	/*HT,  HA,   HBS,  HBE, HSS,  HSE, VT,  VA,  VBS, VBE, VSS, VSE */
	{REFRESH_60, M1280X960_R60_HSP, M1280X960_R60_VSP,
	 {1800, 1280, 1280, 520, 1376, 112, 1000, 960, 960, 40, 961, 3} }
};

/* 1280x1024*/
static struct crt_mode_table CRTM1280x1024[] = {
	/*r_rate,hsp,vsp */
	/*HT,  HA,   HBS,  HBE, HSS,  HSE, VT,  VA,  VBS, VBE, VSS, VSE */
	{REFRESH_60, M1280X1024_R60_HSP, M1280X1024_R60_VSP,
	 {1688, 1280, 1280, 408, 1328, 112, 1066, 1024, 1024, 42, 1025,
	  3} },
	{REFRESH_75, M1280X1024_R75_HSP, M1280X1024_R75_VSP,
	 {1688, 1280, 1280, 408, 1296, 144, 1066, 1024, 1024, 42, 1025,
	  3} },
	{REFRESH_85, M1280X1024_R85_HSP, M1280X1024_R85_VSP,
	 {1728, 1280, 1280, 448, 1344, 160, 1072, 1024, 1024, 48, 1025, 3} }
};

/* 1368x768 (GTF) */
static struct crt_mode_table CRTM1368x768[] = {
	/* r_rate,  hsp, vsp */
	/* HT,  HA,  HBS, HBE, HSS, HSE, VT,  VA,  VBS, VBE, VSS, VSE */
	{REFRESH_60, M1368X768_R60_HSP, M1368X768_R60_VSP,
	 {1800, 1368, 1368, 432, 1440, 144, 795, 768, 768, 27, 769, 3} }
};

/*1440x1050 (GTF)*/
static struct crt_mode_table CRTM1440x1050[] = {
	/*r_rate,hsp,vsp      */
	/*HT,  HA,   HBS,  HBE, HSS,  HSE, VT,  VA,  VBS, VBE, VSS, VSE */
	{REFRESH_60, M1440X1050_R60_HSP, M1440X1050_R60_VSP,
	 {1936, 1440, 1440, 496, 1536, 152, 1077, 1040, 1040, 37, 1041, 3} }
};

/* 1600x1200*/
static struct crt_mode_table CRTM1600x1200[] = {
	/*r_rate,hsp,vsp */
	/*HT,  HA,   HBS,  HBE, HSS,  HSE, VT,  VA,  VBS, VBE, VSS, VSE */
	{REFRESH_60, M1600X1200_R60_HSP, M1600X1200_R60_VSP,
	 {2160, 1600, 1600, 560, 1664, 192, 1250, 1200, 1200, 50, 1201,
	  3} },
	{REFRESH_75, M1600X1200_R75_HSP, M1600X1200_R75_VSP,
	 {2160, 1600, 1600, 560, 1664, 192, 1250, 1200, 1200, 50, 1201, 3} }

};

/* 1680x1050 (CVT) */
static struct crt_mode_table CRTM1680x1050[] = {
	/* r_rate,              hsp,             vsp  */
	/* HT,  HA,  HBS, HBE, HSS, HSE,    VT,  VA,  VBS, VBE,  VSS, VSE */
	{REFRESH_60, M1680x1050_R60_HSP, M1680x1050_R60_VSP,
	 {2240, 1680, 1680, 560, 1784, 176, 1089, 1050, 1050, 39, 1053,
	  6} },
	{REFRESH_75, M1680x1050_R75_HSP, M1680x1050_R75_VSP,
	 {2272, 1680, 1680, 592, 1800, 176, 1099, 1050, 1050, 49, 1053, 6} }
};

/* 1680x1050 (CVT Reduce Blanking) */
static struct crt_mode_table CRTM1680x1050_RB[] = {
	/* r_rate,              hsp,             vsp   */
	/* HT,  HA,  HBS, HBE, HSS, HSE,    VT,  VA,  VBS, VBE,  VSS, VSE */
	{REFRESH_60, M1680x1050_RB_R60_HSP, M1680x1050_RB_R60_VSP,
	 {1840, 1680, 1680, 160, 1728, 32, 1080, 1050, 1050, 30, 1053, 6} }
};

/* 1920x1080 (CVT)*/
static struct crt_mode_table CRTM1920x1080[] = {
	/*r_rate,hsp,vsp */
	/*HT,  HA,   HBS,  HBE, HSS,  HSE, VT,  VA,  VBS, VBE, VSS, VSE */
	{REFRESH_60, M1920X1080_R60_HSP, M1920X1080_R60_VSP,
	 {2576, 1920, 1920, 656, 2048, 200, 1120, 1080, 1080, 40, 1083, 5} }
};

/* 1920x1080 (CVT with Reduce Blanking) */
static struct crt_mode_table CRTM1920x1080_RB[] = {
	/* r_rate,              hsp,             vsp   */
	/* HT,  HA,  HBS, HBE, HSS, HSE, VT,  VA,  VBS, VBE, VSS, VSE */
	{REFRESH_60, M1920X1080_RB_R60_HSP, M1920X1080_RB_R60_VSP,
	 {2080, 1920, 1920, 160, 1968, 32, 1111, 1080, 1080, 31, 1083, 5} }
};

/* 1920x1440*/
static struct crt_mode_table CRTM1920x1440[] = {
	/*r_rate,hsp,vsp */
	/*HT,  HA,   HBS,  HBE, HSS,  HSE, VT,  VA,  VBS, VBE, VSS, VSE */
	{REFRESH_60, M1920X1440_R60_HSP, M1920X1440_R60_VSP,
	 {2600, 1920, 1920, 680, 2048, 208, 1500, 1440, 1440, 60, 1441,
	  3} },
	{REFRESH_75, M1920X1440_R75_HSP, M1920X1440_R75_VSP,
	 {2640, 1920, 1920, 720, 2064, 224, 1500, 1440, 1440, 60, 1441, 3} }
};

/* 1400x1050 (CVT) */
static struct crt_mode_table CRTM1400x1050[] = {
	/* r_rate,              hsp,             vsp   */
	/* HT,  HA,  HBS, HBE,  HSS, HSE,   VT,  VA,  VBS, VBE,  VSS, VSE */
	{REFRESH_60, M1400X1050_R60_HSP, M1400X1050_R60_VSP,
	 {1864, 1400, 1400, 464, 1488, 144, 1089, 1050, 1050, 39, 1053,
	  4} },
	{REFRESH_75, M1400X1050_R75_HSP, M1400X1050_R75_VSP,
	 {1896, 1400, 1400, 496, 1504, 144, 1099, 1050, 1050, 49, 1053, 4} }
};

/* 1400x1050 (CVT Reduce Blanking) */
static struct crt_mode_table CRTM1400x1050_RB[] = {
	/* r_rate,              hsp,             vsp   */
	/* HT,  HA,  HBS, HBE,  HSS, HSE,   VT,  VA,  VBS, VBE,  VSS, VSE */
	{REFRESH_60, M1400X1050_RB_R60_HSP, M1400X1050_RB_R60_VSP,
	 {1560, 1400, 1400, 160, 1448, 32, 1080, 1050, 1050, 30, 1053, 4} }
};

/* 960x600 (CVT) */
static struct crt_mode_table CRTM960x600[] = {
	/* r_rate,          hsp,             vsp   */
	/* HT,  HA,  HBS, HBE, HSS, HSE, VT,  VA,  VBS, VBE, VSS, VSE */
	{REFRESH_60, M960X600_R60_HSP, M960X600_R60_VSP,
	 {1216, 960, 960, 256, 992, 96, 624, 600, 600, 24, 603, 6} }
};

/* 1000x600 (GTF) */
static struct crt_mode_table CRTM1000x600[] = {
	/* r_rate,              hsp,             vsp   */
	/* HT,  HA,  HBS, HBE, HSS, HSE, VT,  VA,  VBS, VBE, VSS, VSE */
	{REFRESH_60, M1000X600_R60_HSP, M1000X600_R60_VSP,
	 {1288, 1000, 1000, 288, 1040, 104, 622, 600, 600, 22, 601, 3} }
};

/* 1024x576 (GTF) */
static struct crt_mode_table CRTM1024x576[] = {
	/* r_rate,              hsp,             vsp   */
	/* HT,  HA,  HBS, HBE, HSS, HSE, VT,  VA,  VBS, VBE, VSS, VSE */
	{REFRESH_60, M1024X576_R60_HSP, M1024X576_R60_VSP,
	 {1312, 1024, 1024, 288, 1064, 104, 597, 576, 576, 21, 577, 3} }
};

/* 1088x612 (CVT) */
static struct crt_mode_table CRTM1088x612[] = {
	/* r_rate,              hsp,             vsp   */
	/* HT,  HA,  HBS, HBE, HSS, HSE, VT,  VA,  VBS, VBE, VSS, VSE */
	{REFRESH_60, M1088X612_R60_HSP, M1088X612_R60_VSP,
	 {1392, 1088, 1088, 304, 1136, 104, 636, 612, 612, 24, 615, 5} }
};

/* 1152x720 (CVT) */
static struct crt_mode_table CRTM1152x720[] = {
	/* r_rate,              hsp,             vsp   */
	/* HT,  HA,  HBS, HBE, HSS, HSE, VT,  VA,  VBS, VBE, VSS, VSE */
	{REFRESH_60, M1152X720_R60_HSP, M1152X720_R60_VSP,
	 {1488, 1152, 1152, 336, 1208, 112, 748, 720, 720, 28, 723, 6} }
};

/* 1200x720 (GTF) */
static struct crt_mode_table CRTM1200x720[] = {
	/* r_rate,              hsp,             vsp   */
	/* HT,  HA,  HBS, HBE, HSS, HSE, VT,  VA,  VBS, VBE, VSS, VSE */
	{REFRESH_60, M1200X720_R60_HSP, M1200X720_R60_VSP,
	 {1568, 1200, 1200, 368, 1256, 128, 746, 720, 720, 26, 721, 3} }
};

/* 1200x900 (DCON) */
static struct crt_mode_table DCON1200x900[] = {
	/* r_rate,               hsp,               vsp   */
	{REFRESH_49, M1200X900_R60_HSP, M1200X900_R60_VSP,
	/* The correct htotal is 1240, but this doesn't raster on VX855. */
	/* Via suggested changing to a multiple of 16, hence 1264.       */
	/*  HT,   HA,  HBS, HBE,  HSS, HSE,  VT,  VA, VBS, VBE, VSS, VSE */
	 {1264, 1200, 1200,  64, 1211,  32, 912, 900, 900,  12, 901, 10} }
};

/* 1280x600 (GTF) */
static struct crt_mode_table CRTM1280x600[] = {
	/* r_rate,              hsp,             vsp   */
	/* HT,  HA,  HBS, HBE,  HSS, HSE, VT,  VA,  VBS, VBE,  VSS, VSE */
	{REFRESH_60, M1280x600_R60_HSP, M1280x600_R60_VSP,
	 {1648, 1280, 1280, 368, 1336, 128, 622, 600, 600, 22, 601, 3} }
};

/* 1360x768 (CVT) */
static struct crt_mode_table CRTM1360x768[] = {
	/* r_rate,              hsp,             vsp   */
	/* HT,  HA,  HBS, HBE, HSS, HSE, VT,  VA,  VBS, VBE, VSS, VSE */
	{REFRESH_60, M1360X768_R60_HSP, M1360X768_R60_VSP,
	 {1776, 1360, 1360, 416, 1432, 136, 798, 768, 768, 30, 771, 5} }
};

/* 1360x768 (CVT Reduce Blanking) */
static struct crt_mode_table CRTM1360x768_RB[] = {
	/* r_rate,              hsp,             vsp   */
	/* HT,  HA,  HBS, HBE, HSS, HSE, VT,  VA,  VBS, VBE, VSS, VSE */
	{REFRESH_60, M1360X768_RB_R60_HSP, M1360X768_RB_R60_VSP,
	 {1520, 1360, 1360, 160, 1408, 32, 790, 768, 768, 22, 771, 5} }
};

/* 1366x768 (GTF) */
static struct crt_mode_table CRTM1366x768[] = {
	/* r_rate,          hsp,             vsp   */
	/* HT,  HA,  HBS, HBE, HSS, HSE, VT,  VA,  VBS, VBE, VSS, VSE */
	{REFRESH_60, M1368X768_R60_HSP, M1368X768_R60_VSP,
	 {1800, 1368, 1368, 432, 1440, 144, 795, 768, 768, 27, 769, 3} },
	{REFRESH_50, M1368X768_R50_HSP, M1368X768_R50_VSP,
	 {1768, 1368, 1368, 400, 1424, 144, 791, 768, 768, 23, 769, 3} }
};

/* 1440x900 (CVT) */
static struct crt_mode_table CRTM1440x900[] = {
	/* r_rate,              hsp,             vsp   */
	/* HT,  HA,  HBS, HBE, HSS, HSE, VT,  VA,  VBS, VBE, VSS, VSE */
	{REFRESH_60, M1440X900_R60_HSP, M1440X900_R60_VSP,
	 {1904, 1440, 1440, 464, 1520, 152, 934, 900, 900, 34, 903, 6} },
	{REFRESH_75, M1440X900_R75_HSP, M1440X900_R75_VSP,
	 {1936, 1440, 1440, 496, 1536, 152, 942, 900, 900, 42, 903, 6} }
};

/* 1440x900 (CVT Reduce Blanking) */
static struct crt_mode_table CRTM1440x900_RB[] = {
	/* r_rate,              hsp,             vsp   */
	/* HT,  HA,  HBS, HBE, HSS, HSE, VT,  VA,  VBS, VBE, VSS, VSE */
	{REFRESH_60, M1440X900_RB_R60_HSP, M1440X900_RB_R60_VSP,
	 {1600, 1440, 1440, 160, 1488, 32, 926, 900, 900, 26, 903, 6} }
};

/* 1600x900 (CVT) */
static struct crt_mode_table CRTM1600x900[] = {
	/* r_rate,          hsp,             vsp   */
	/* HT,  HA,  HBS, HBE, HSS, HSE, VT,  VA,  VBS, VBE, VSS, VSE */
	{REFRESH_60, M1600X900_R60_HSP, M1600X900_R60_VSP,
	 {2112, 1600, 1600, 512, 1688, 168, 934, 900, 900, 34, 903, 5} }
};

/* 1600x900 (CVT Reduce Blanking) */
static struct crt_mode_table CRTM1600x900_RB[] = {
	/* r_rate,           hsp,        vsp   */
	/* HT,  HA,  HBS, HBE, HSS, HSE, VT,  VA,  VBS, VBE, VSS, VSE */
	{REFRESH_60, M1600X900_RB_R60_HSP, M1600X900_RB_R60_VSP,
	 {1760, 1600, 1600, 160, 1648, 32, 926, 900, 900, 26, 903, 5} }
};

/* 1600x1024 (GTF) */
static struct crt_mode_table CRTM1600x1024[] = {
	/* r_rate,          hsp,             vsp   */
	/* HT,  HA,  HBS, HBE,  HSS, HSE,   VT,  VA,  VBS, VBE,  VSS, VSE */
	{REFRESH_60, M1600X1024_R60_HSP, M1600X1024_R60_VSP,
	 {2144, 1600, 1600, 544, 1704, 168, 1060, 1024, 1024, 36, 1025, 3} }
};

/* 1792x1344 (DMT) */
static struct crt_mode_table CRTM1792x1344[] = {
	/* r_rate,              hsp,             vsp   */
	/* HT,  HA,  HBS, HBE,  HSS, HSE,   VT,  VA,  VBS, VBE,  VSS, VSE */
	{REFRESH_60, M1792x1344_R60_HSP, M1792x1344_R60_VSP,
	 {2448, 1792, 1792, 656, 1920, 200, 1394, 1344, 1344, 50, 1345, 3} }
};

/* 1856x1392 (DMT) */
static struct crt_mode_table CRTM1856x1392[] = {
	/* r_rate,              hsp,             vsp   */
	/* HT,  HA,  HBS, HBE,  HSS, HSE,   VT,  VA,  VBS, VBE,  VSS, VSE */
	{REFRESH_60, M1856x1392_R60_HSP, M1856x1392_R60_VSP,
	 {2528, 1856, 1856, 672, 1952, 224, 1439, 1392, 1392, 47, 1393, 3} }
};

/* 1920x1200 (CVT) */
static struct crt_mode_table CRTM1920x1200[] = {
	/* r_rate,              hsp,             vsp   */
	/* HT,  HA,  HBS, HBE, HSS, HSE, VT,  VA,  VBS, VBE, VSS, VSE */
	{REFRESH_60, M1920X1200_R60_HSP, M1920X1200_R60_VSP,
	 {2592, 1920, 1920, 672, 2056, 200, 1245, 1200, 1200, 45, 1203, 6} }
};

/* 1920x1200 (CVT with Reduce Blanking) */
static struct crt_mode_table CRTM1920x1200_RB[] = {
	/* r_rate,              hsp,             vsp   */
	/* HT,  HA,  HBS, HBE, HSS, HSE, VT,  VA,  VBS, VBE, VSS, VSE */
	{REFRESH_60, M1920X1200_RB_R60_HSP, M1920X1200_RB_R60_VSP,
	 {2080, 1920, 1920, 160, 1968, 32, 1235, 1200, 1200, 35, 1203, 6} }
};

/* 2048x1536 (CVT) */
static struct crt_mode_table CRTM2048x1536[] = {
	/* r_rate,              hsp,             vsp   */
	/* HT,  HA,  HBS, HBE,  HSS, HSE,   VT,  VA,  VBS, VBE,  VSS, VSE */
	{REFRESH_60, M2048x1536_R60_HSP, M2048x1536_R60_VSP,
	 {2800, 2048, 2048, 752, 2200, 224, 1592, 1536, 1536, 56, 1539, 4} }
};

static struct VideoModeTable viafb_modes[] = {
	/* Display : 480x640 (GTF) */
	{CRTM480x640, ARRAY_SIZE(CRTM480x640)},

	/* Display : 640x480 */
	{CRTM640x480, ARRAY_SIZE(CRTM640x480)},

	/* Display : 720x480 (GTF) */
	{CRTM720x480, ARRAY_SIZE(CRTM720x480)},

	/* Display : 720x576 (GTF) */
	{CRTM720x576, ARRAY_SIZE(CRTM720x576)},

	/* Display : 800x600 */
	{CRTM800x600, ARRAY_SIZE(CRTM800x600)},

	/* Display : 800x480 (CVT) */
	{CRTM800x480, ARRAY_SIZE(CRTM800x480)},

	/* Display : 848x480 (CVT) */
	{CRTM848x480, ARRAY_SIZE(CRTM848x480)},

	/* Display : 852x480 (GTF) */
	{CRTM852x480, ARRAY_SIZE(CRTM852x480)},

	/* Display : 1024x512 (GTF) */
	{CRTM1024x512, ARRAY_SIZE(CRTM1024x512)},

	/* Display : 1024x600 */
	{CRTM1024x600, ARRAY_SIZE(CRTM1024x600)},

	/* Display : 1024x768 */
	{CRTM1024x768, ARRAY_SIZE(CRTM1024x768)},

	/* Display : 1152x864 */
	{CRTM1152x864, ARRAY_SIZE(CRTM1152x864)},

	/* Display : 1280x768 (GTF) */
	{CRTM1280x768, ARRAY_SIZE(CRTM1280x768)},

	/* Display : 960x600 (CVT) */
	{CRTM960x600, ARRAY_SIZE(CRTM960x600)},

	/* Display : 1000x600 (GTF) */
	{CRTM1000x600, ARRAY_SIZE(CRTM1000x600)},

	/* Display : 1024x576 (GTF) */
	{CRTM1024x576, ARRAY_SIZE(CRTM1024x576)},

	/* Display : 1088x612 (GTF) */
	{CRTM1088x612, ARRAY_SIZE(CRTM1088x612)},

	/* Display : 1152x720 (CVT) */
	{CRTM1152x720, ARRAY_SIZE(CRTM1152x720)},

	/* Display : 1200x720 (GTF) */
	{CRTM1200x720, ARRAY_SIZE(CRTM1200x720)},

	/* Display : 1200x900 (DCON) */
	{DCON1200x900, ARRAY_SIZE(DCON1200x900)},

	/* Display : 1280x600 (GTF) */
	{CRTM1280x600, ARRAY_SIZE(CRTM1280x600)},

	/* Display : 1280x800 (CVT) */
	{CRTM1280x800, ARRAY_SIZE(CRTM1280x800)},

	/* Display : 1280x960 */
	{CRTM1280x960, ARRAY_SIZE(CRTM1280x960)},

	/* Display : 1280x1024 */
	{CRTM1280x1024, ARRAY_SIZE(CRTM1280x1024)},

	/* Display : 1360x768 (CVT) */
	{CRTM1360x768, ARRAY_SIZE(CRTM1360x768)},

	/* Display : 1366x768 */
	{CRTM1366x768, ARRAY_SIZE(CRTM1366x768)},

	/* Display : 1368x768 (GTF) */
	{CRTM1368x768, ARRAY_SIZE(CRTM1368x768)},

	/* Display : 1440x900 (CVT) */
	{CRTM1440x900, ARRAY_SIZE(CRTM1440x900)},

	/* Display : 1440x1050 (GTF) */
	{CRTM1440x1050, ARRAY_SIZE(CRTM1440x1050)},

	/* Display : 1600x900 (CVT) */
	{CRTM1600x900, ARRAY_SIZE(CRTM1600x900)},

	/* Display : 1600x1024 (GTF) */
	{CRTM1600x1024, ARRAY_SIZE(CRTM1600x1024)},

	/* Display : 1600x1200 */
	{CRTM1600x1200, ARRAY_SIZE(CRTM1600x1200)},

	/* Display : 1680x1050 (CVT) */
	{CRTM1680x1050, ARRAY_SIZE(CRTM1680x1050)},

	/* Display : 1792x1344 (DMT) */
	{CRTM1792x1344, ARRAY_SIZE(CRTM1792x1344)},

	/* Display : 1856x1392 (DMT) */
	{CRTM1856x1392, ARRAY_SIZE(CRTM1856x1392)},

	/* Display : 1920x1440 */
	{CRTM1920x1440, ARRAY_SIZE(CRTM1920x1440)},

	/* Display : 2048x1536 */
	{CRTM2048x1536, ARRAY_SIZE(CRTM2048x1536)},

	/* Display : 1280x720 */
	{CRTM1280x720, ARRAY_SIZE(CRTM1280x720)},

	/* Display : 1920x1080 (CVT) */
	{CRTM1920x1080, ARRAY_SIZE(CRTM1920x1080)},

	/* Display : 1920x1200 (CVT) */
	{CRTM1920x1200, ARRAY_SIZE(CRTM1920x1200)},

	/* Display : 1400x1050 (CVT) */
	{CRTM1400x1050, ARRAY_SIZE(CRTM1400x1050)}
};

static struct VideoModeTable viafb_rb_modes[] = {
	/* Display : 1360x768 (CVT Reduce Blanking) */
	{CRTM1360x768_RB, ARRAY_SIZE(CRTM1360x768_RB)},

	/* Display : 1440x900 (CVT Reduce Blanking) */
	{CRTM1440x900_RB, ARRAY_SIZE(CRTM1440x900_RB)},

	/* Display : 1400x1050 (CVT Reduce Blanking) */
	{CRTM1400x1050_RB, ARRAY_SIZE(CRTM1400x1050_RB)},

	/* Display : 1600x900 (CVT Reduce Blanking) */
	{CRTM1600x900_RB, ARRAY_SIZE(CRTM1600x900_RB)},

	/* Display : 1680x1050 (CVT Reduce Blanking) */
	{CRTM1680x1050_RB, ARRAY_SIZE(CRTM1680x1050_RB)},

	/* Display : 1920x1080 (CVT Reduce Blanking) */
	{CRTM1920x1080_RB, ARRAY_SIZE(CRTM1920x1080_RB)},

	/* Display : 1920x1200 (CVT Reduce Blanking) */
	{CRTM1920x1200_RB, ARRAY_SIZE(CRTM1920x1200_RB)}
};

struct crt_mode_table CEAM1280x720[] = {
	{REFRESH_60, M1280X720_CEA_R60_HSP, M1280X720_CEA_R60_VSP,
	 /* HT,    HA,   HBS,  HBE,  HSS, HSE,  VT,   VA,  VBS, VBE, VSS, VSE */
	 {1650, 1280, 1280, 370, 1390, 40, 750, 720, 720, 30, 725, 5} }
};
struct crt_mode_table CEAM1920x1080[] = {
	{REFRESH_60, M1920X1080_CEA_R60_HSP, M1920X1080_CEA_R60_VSP,
	 /* HT,    HA,   HBS,  HBE,  HSS, HSE,  VT,  VA, VBS, VBE,  VSS, VSE */
	 {2200, 1920, 1920, 300, 2008, 44, 1125, 1080, 1080, 45, 1084, 5} }
};
struct VideoModeTable CEA_HDMI_Modes[] = {
	/* Display : 1280x720 */
	{CEAM1280x720, ARRAY_SIZE(CEAM1280x720)},
	{CEAM1920x1080, ARRAY_SIZE(CEAM1920x1080)}
};

int NUM_TOTAL_CEA_MODES = ARRAY_SIZE(CEA_HDMI_Modes);
int NUM_TOTAL_CN400_ModeXregs = ARRAY_SIZE(CN400_ModeXregs);
int NUM_TOTAL_CN700_ModeXregs = ARRAY_SIZE(CN700_ModeXregs);
int NUM_TOTAL_KM400_ModeXregs = ARRAY_SIZE(KM400_ModeXregs);
int NUM_TOTAL_CX700_ModeXregs = ARRAY_SIZE(CX700_ModeXregs);
int NUM_TOTAL_VX855_ModeXregs = ARRAY_SIZE(VX855_ModeXregs);
int NUM_TOTAL_CLE266_ModeXregs = ARRAY_SIZE(CLE266_ModeXregs);
int NUM_TOTAL_PATCH_MODE = ARRAY_SIZE(res_patch_table);


struct VideoModeTable *viafb_get_mode(int hres, int vres)
{
	u32 i;
	for (i = 0; i < ARRAY_SIZE(viafb_modes); i++)
		if (viafb_modes[i].mode_array &&
			viafb_modes[i].crtc[0].crtc.hor_addr == hres &&
			viafb_modes[i].crtc[0].crtc.ver_addr == vres)
			return &viafb_modes[i];

	return NULL;
}

struct VideoModeTable *viafb_get_rb_mode(int hres, int vres)
{
	u32 i;
	for (i = 0; i < ARRAY_SIZE(viafb_rb_modes); i++)
		if (viafb_rb_modes[i].mode_array &&
			viafb_rb_modes[i].crtc[0].crtc.hor_addr == hres &&
			viafb_rb_modes[i].crtc[0].crtc.ver_addr == vres)
			return &viafb_rb_modes[i];

	return NULL;
}<|MERGE_RESOLUTION|>--- conflicted
+++ resolved
@@ -151,15 +151,7 @@
 {VIASR, SR1B, 0xFF, 0xF0},
 {VIASR, SR1E, 0xFF, 0x01},
 {VIASR, SR2A, 0xFF, 0x00},
-<<<<<<< HEAD
-{VIASR, SR2D, 0xFF, 0xFF},	/* VCK and LCK PLL power on.           */
-=======
 {VIASR, SR2D, 0xC0, 0xC0},	/* delayed E3_ECK */
-{VIACR, CR0A, 0xFF, 0x1E},	/* Cursor Start                        */
-{VIACR, CR0B, 0xFF, 0x00},	/* Cursor End                          */
-{VIACR, CR0E, 0xFF, 0x00},	/* Cursor Location High                */
-{VIACR, CR0F, 0xFF, 0x00},	/* Cursor Localtion Low                */
->>>>>>> 2946294f
 {VIACR, CR32, 0xFF, 0x00},
 {VIACR, CR33, 0xFF, 0x00},
 {VIACR, CR35, 0xFF, 0x00},
@@ -197,18 +189,7 @@
 {VIASR, SR2A, 0xF0, 0x00},
 {VIASR, SR58, 0xFF, 0x00},
 {VIASR, SR59, 0xFF, 0x00},
-<<<<<<< HEAD
-{VIASR, SR2D, 0xFF, 0xFF},	/* VCK and LCK PLL power on.           */
-=======
 {VIASR, SR2D, 0xC0, 0xC0},	/* delayed E3_ECK */
-{VIACR, CR09, 0xFF, 0x00},	/* Initial CR09=0*/
-{VIACR, CR11, 0x8F, 0x00},	/* IGA1 initial  Vertical end       */
-{VIACR, CR17, 0x7F, 0x00}, 	/* IGA1 CRT Mode control init   */
-{VIACR, CR0A, 0xFF, 0x1E},	/* Cursor Start                        */
-{VIACR, CR0B, 0xFF, 0x00},	/* Cursor End                          */
-{VIACR, CR0E, 0xFF, 0x00},	/* Cursor Location High                */
-{VIACR, CR0F, 0xFF, 0x00},	/* Cursor Localtion Low                */
->>>>>>> 2946294f
 {VIACR, CR32, 0xFF, 0x00},
 {VIACR, CR33, 0x7F, 0x00},
 {VIACR, CR35, 0xFF, 0x00},

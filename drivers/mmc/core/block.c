/*
 * Block driver for media (i.e., flash cards)
 *
 * Copyright 2002 Hewlett-Packard Company
 * Copyright 2005-2008 Pierre Ossman
 *
 * Use consistent with the GNU GPL is permitted,
 * provided that this copyright notice is
 * preserved in its entirety in all copies and derived works.
 *
 * HEWLETT-PACKARD COMPANY MAKES NO WARRANTIES, EXPRESSED OR IMPLIED,
 * AS TO THE USEFULNESS OR CORRECTNESS OF THIS CODE OR ITS
 * FITNESS FOR ANY PARTICULAR PURPOSE.
 *
 * Many thanks to Alessandro Rubini and Jonathan Corbet!
 *
 * Author:  Andrew Christian
 *          28 May 2002
 */
#include <linux/moduleparam.h>
#include <linux/module.h>
#include <linux/init.h>

#include <linux/kernel.h>
#include <linux/fs.h>
#include <linux/slab.h>
#include <linux/errno.h>
#include <linux/hdreg.h>
#include <linux/kdev_t.h>
#include <linux/blkdev.h>
#include <linux/mutex.h>
#include <linux/scatterlist.h>
#include <linux/string_helpers.h>
#include <linux/delay.h>
#include <linux/capability.h>
#include <linux/compat.h>
#include <linux/pm_runtime.h>
#include <linux/idr.h>
#include <linux/debugfs.h>

#include <linux/mmc/ioctl.h>
#include <linux/mmc/card.h>
#include <linux/mmc/host.h>
#include <linux/mmc/mmc.h>
#include <linux/mmc/sd.h>

#include <linux/uaccess.h>

#include "queue.h"
#include "block.h"
#include "core.h"
#include "card.h"
#include "host.h"
#include "bus.h"
#include "mmc_ops.h"
#include "quirks.h"
#include "sd_ops.h"

MODULE_ALIAS("mmc:block");
#ifdef MODULE_PARAM_PREFIX
#undef MODULE_PARAM_PREFIX
#endif
#define MODULE_PARAM_PREFIX "mmcblk."

#define MMC_BLK_TIMEOUT_MS  (10 * 60 * 1000)        /* 10 minute timeout */
#define MMC_SANITIZE_REQ_TIMEOUT 240000
#define MMC_EXTRACT_INDEX_FROM_ARG(x) ((x & 0x00FF0000) >> 16)

#define mmc_req_rel_wr(req)	((req->cmd_flags & REQ_FUA) && \
				  (rq_data_dir(req) == WRITE))
static DEFINE_MUTEX(block_mutex);

/*
 * The defaults come from config options but can be overriden by module
 * or bootarg options.
 */
static int perdev_minors = CONFIG_MMC_BLOCK_MINORS;

/*
 * We've only got one major, so number of mmcblk devices is
 * limited to (1 << 20) / number of minors per device.  It is also
 * limited by the MAX_DEVICES below.
 */
static int max_devices;

#define MAX_DEVICES 256

static DEFINE_IDA(mmc_blk_ida);

/*
 * There is one mmc_blk_data per slot.
 */
struct mmc_blk_data {
	spinlock_t	lock;
	struct device	*parent;
	struct gendisk	*disk;
	struct mmc_queue queue;
	struct list_head part;

	unsigned int	flags;
#define MMC_BLK_CMD23	(1 << 0)	/* Can do SET_BLOCK_COUNT for multiblock */
#define MMC_BLK_REL_WR	(1 << 1)	/* MMC Reliable write support */

	unsigned int	usage;
	unsigned int	read_only;
	unsigned int	part_type;
	unsigned int	reset_done;
#define MMC_BLK_READ		BIT(0)
#define MMC_BLK_WRITE		BIT(1)
#define MMC_BLK_DISCARD		BIT(2)
#define MMC_BLK_SECDISCARD	BIT(3)

	/*
	 * Only set in main mmc_blk_data associated
	 * with mmc_card with dev_set_drvdata, and keeps
	 * track of the current selected device partition.
	 */
	unsigned int	part_curr;
	struct device_attribute force_ro;
	struct device_attribute power_ro_lock;
	int	area_type;
};

static DEFINE_MUTEX(open_lock);

module_param(perdev_minors, int, 0444);
MODULE_PARM_DESC(perdev_minors, "Minors numbers to allocate per device");

static inline int mmc_blk_part_switch(struct mmc_card *card,
<<<<<<< HEAD
				      struct mmc_blk_data *md);
=======
				      unsigned int part_type);
>>>>>>> bb176f67

static struct mmc_blk_data *mmc_blk_get(struct gendisk *disk)
{
	struct mmc_blk_data *md;

	mutex_lock(&open_lock);
	md = disk->private_data;
	if (md && md->usage == 0)
		md = NULL;
	if (md)
		md->usage++;
	mutex_unlock(&open_lock);

	return md;
}

static inline int mmc_get_devidx(struct gendisk *disk)
{
	int devidx = disk->first_minor / perdev_minors;
	return devidx;
}

static void mmc_blk_put(struct mmc_blk_data *md)
{
	mutex_lock(&open_lock);
	md->usage--;
	if (md->usage == 0) {
		int devidx = mmc_get_devidx(md->disk);
		blk_cleanup_queue(md->queue.queue);
		ida_simple_remove(&mmc_blk_ida, devidx);
		put_disk(md->disk);
		kfree(md);
	}
	mutex_unlock(&open_lock);
}

static ssize_t power_ro_lock_show(struct device *dev,
		struct device_attribute *attr, char *buf)
{
	int ret;
	struct mmc_blk_data *md = mmc_blk_get(dev_to_disk(dev));
	struct mmc_card *card = md->queue.card;
	int locked = 0;

	if (card->ext_csd.boot_ro_lock & EXT_CSD_BOOT_WP_B_PERM_WP_EN)
		locked = 2;
	else if (card->ext_csd.boot_ro_lock & EXT_CSD_BOOT_WP_B_PWR_WP_EN)
		locked = 1;

	ret = snprintf(buf, PAGE_SIZE, "%d\n", locked);

	mmc_blk_put(md);

	return ret;
}

static ssize_t power_ro_lock_store(struct device *dev,
		struct device_attribute *attr, const char *buf, size_t count)
{
	int ret;
	struct mmc_blk_data *md, *part_md;
<<<<<<< HEAD
	struct mmc_card *card;
=======
>>>>>>> bb176f67
	struct mmc_queue *mq;
	struct request *req;
	unsigned long set;

	if (kstrtoul(buf, 0, &set))
		return -EINVAL;

	if (set != 1)
		return count;

	md = mmc_blk_get(dev_to_disk(dev));
	mq = &md->queue;
<<<<<<< HEAD
	card = md->queue.card;
=======
>>>>>>> bb176f67

	/* Dispatch locking to the block layer */
	req = blk_get_request(mq->queue, REQ_OP_DRV_OUT, __GFP_RECLAIM);
	req_to_mmc_queue_req(req)->drv_op = MMC_DRV_OP_BOOT_WP;
	blk_execute_rq(mq->queue, NULL, req, 0);
	ret = req_to_mmc_queue_req(req)->drv_op_result;

	if (!ret) {
		pr_info("%s: Locking boot partition ro until next power on\n",
			md->disk->disk_name);
		set_disk_ro(md->disk, 1);

		list_for_each_entry(part_md, &md->part, part)
			if (part_md->area_type == MMC_BLK_DATA_AREA_BOOT) {
				pr_info("%s: Locking boot partition ro until next power on\n", part_md->disk->disk_name);
				set_disk_ro(part_md->disk, 1);
			}
	}

	mmc_blk_put(md);
	return count;
}

static ssize_t force_ro_show(struct device *dev, struct device_attribute *attr,
			     char *buf)
{
	int ret;
	struct mmc_blk_data *md = mmc_blk_get(dev_to_disk(dev));

	ret = snprintf(buf, PAGE_SIZE, "%d\n",
		       get_disk_ro(dev_to_disk(dev)) ^
		       md->read_only);
	mmc_blk_put(md);
	return ret;
}

static ssize_t force_ro_store(struct device *dev, struct device_attribute *attr,
			      const char *buf, size_t count)
{
	int ret;
	char *end;
	struct mmc_blk_data *md = mmc_blk_get(dev_to_disk(dev));
	unsigned long set = simple_strtoul(buf, &end, 0);
	if (end == buf) {
		ret = -EINVAL;
		goto out;
	}

	set_disk_ro(dev_to_disk(dev), set || md->read_only);
	ret = count;
out:
	mmc_blk_put(md);
	return ret;
}

static int mmc_blk_open(struct block_device *bdev, fmode_t mode)
{
	struct mmc_blk_data *md = mmc_blk_get(bdev->bd_disk);
	int ret = -ENXIO;

	mutex_lock(&block_mutex);
	if (md) {
		if (md->usage == 2)
			check_disk_change(bdev);
		ret = 0;

		if ((mode & FMODE_WRITE) && md->read_only) {
			mmc_blk_put(md);
			ret = -EROFS;
		}
	}
	mutex_unlock(&block_mutex);

	return ret;
}

static void mmc_blk_release(struct gendisk *disk, fmode_t mode)
{
	struct mmc_blk_data *md = disk->private_data;

	mutex_lock(&block_mutex);
	mmc_blk_put(md);
	mutex_unlock(&block_mutex);
}

static int
mmc_blk_getgeo(struct block_device *bdev, struct hd_geometry *geo)
{
	geo->cylinders = get_capacity(bdev->bd_disk) / (4 * 16);
	geo->heads = 4;
	geo->sectors = 16;
	return 0;
}

struct mmc_blk_ioc_data {
	struct mmc_ioc_cmd ic;
	unsigned char *buf;
	u64 buf_bytes;
};

static struct mmc_blk_ioc_data *mmc_blk_ioctl_copy_from_user(
	struct mmc_ioc_cmd __user *user)
{
	struct mmc_blk_ioc_data *idata;
	int err;

	idata = kmalloc(sizeof(*idata), GFP_KERNEL);
	if (!idata) {
		err = -ENOMEM;
		goto out;
	}

	if (copy_from_user(&idata->ic, user, sizeof(idata->ic))) {
		err = -EFAULT;
		goto idata_err;
	}

	idata->buf_bytes = (u64) idata->ic.blksz * idata->ic.blocks;
	if (idata->buf_bytes > MMC_IOC_MAX_BYTES) {
		err = -EOVERFLOW;
		goto idata_err;
	}

	if (!idata->buf_bytes) {
		idata->buf = NULL;
		return idata;
	}

	idata->buf = kmalloc(idata->buf_bytes, GFP_KERNEL);
	if (!idata->buf) {
		err = -ENOMEM;
		goto idata_err;
	}

	if (copy_from_user(idata->buf, (void __user *)(unsigned long)
					idata->ic.data_ptr, idata->buf_bytes)) {
		err = -EFAULT;
		goto copy_err;
	}

	return idata;

copy_err:
	kfree(idata->buf);
idata_err:
	kfree(idata);
out:
	return ERR_PTR(err);
}

static int mmc_blk_ioctl_copy_to_user(struct mmc_ioc_cmd __user *ic_ptr,
				      struct mmc_blk_ioc_data *idata)
{
	struct mmc_ioc_cmd *ic = &idata->ic;

	if (copy_to_user(&(ic_ptr->response), ic->response,
			 sizeof(ic->response)))
		return -EFAULT;

	if (!idata->ic.write_flag) {
		if (copy_to_user((void __user *)(unsigned long)ic->data_ptr,
				 idata->buf, idata->buf_bytes))
			return -EFAULT;
	}

	return 0;
}

static int ioctl_rpmb_card_status_poll(struct mmc_card *card, u32 *status,
				       u32 retries_max)
{
	int err;
	u32 retry_count = 0;

	if (!status || !retries_max)
		return -EINVAL;

	do {
		err = __mmc_send_status(card, status, 5);
		if (err)
			break;

		if (!R1_STATUS(*status) &&
				(R1_CURRENT_STATE(*status) != R1_STATE_PRG))
			break; /* RPMB programming operation complete */

		/*
		 * Rechedule to give the MMC device a chance to continue
		 * processing the previous command without being polled too
		 * frequently.
		 */
		usleep_range(1000, 5000);
	} while (++retry_count < retries_max);

	if (retry_count == retries_max)
		err = -EPERM;

	return err;
}

static int ioctl_do_sanitize(struct mmc_card *card)
{
	int err;

	if (!mmc_can_sanitize(card)) {
			pr_warn("%s: %s - SANITIZE is not supported\n",
				mmc_hostname(card->host), __func__);
			err = -EOPNOTSUPP;
			goto out;
	}

	pr_debug("%s: %s - SANITIZE IN PROGRESS...\n",
		mmc_hostname(card->host), __func__);

	err = mmc_switch(card, EXT_CSD_CMD_SET_NORMAL,
					EXT_CSD_SANITIZE_START, 1,
					MMC_SANITIZE_REQ_TIMEOUT);

	if (err)
		pr_err("%s: %s - EXT_CSD_SANITIZE_START failed. err=%d\n",
		       mmc_hostname(card->host), __func__, err);

	pr_debug("%s: %s - SANITIZE COMPLETED\n", mmc_hostname(card->host),
					     __func__);
out:
	return err;
}

static int __mmc_blk_ioctl_cmd(struct mmc_card *card, struct mmc_blk_data *md,
			       struct mmc_blk_ioc_data *idata)
{
	struct mmc_command cmd = {};
	struct mmc_data data = {};
	struct mmc_request mrq = {};
	struct scatterlist sg;
	int err;
	bool is_rpmb = false;
	u32 status = 0;

	if (!card || !md || !idata)
		return -EINVAL;

	if (md->area_type & MMC_BLK_DATA_AREA_RPMB)
		is_rpmb = true;

	cmd.opcode = idata->ic.opcode;
	cmd.arg = idata->ic.arg;
	cmd.flags = idata->ic.flags;

	if (idata->buf_bytes) {
		data.sg = &sg;
		data.sg_len = 1;
		data.blksz = idata->ic.blksz;
		data.blocks = idata->ic.blocks;

		sg_init_one(data.sg, idata->buf, idata->buf_bytes);

		if (idata->ic.write_flag)
			data.flags = MMC_DATA_WRITE;
		else
			data.flags = MMC_DATA_READ;

		/* data.flags must already be set before doing this. */
		mmc_set_data_timeout(&data, card);

		/* Allow overriding the timeout_ns for empirical tuning. */
		if (idata->ic.data_timeout_ns)
			data.timeout_ns = idata->ic.data_timeout_ns;

		if ((cmd.flags & MMC_RSP_R1B) == MMC_RSP_R1B) {
			/*
			 * Pretend this is a data transfer and rely on the
			 * host driver to compute timeout.  When all host
			 * drivers support cmd.cmd_timeout for R1B, this
			 * can be changed to:
			 *
			 *     mrq.data = NULL;
			 *     cmd.cmd_timeout = idata->ic.cmd_timeout_ms;
			 */
			data.timeout_ns = idata->ic.cmd_timeout_ms * 1000000;
		}

		mrq.data = &data;
	}

	mrq.cmd = &cmd;

	err = mmc_blk_part_switch(card, md->part_type);
	if (err)
		return err;

	if (idata->ic.is_acmd) {
		err = mmc_app_cmd(card->host, card);
		if (err)
			return err;
	}

	if (is_rpmb) {
		err = mmc_set_blockcount(card, data.blocks,
			idata->ic.write_flag & (1 << 31));
		if (err)
			return err;
	}

	if ((MMC_EXTRACT_INDEX_FROM_ARG(cmd.arg) == EXT_CSD_SANITIZE_START) &&
	    (cmd.opcode == MMC_SWITCH)) {
		err = ioctl_do_sanitize(card);

		if (err)
			pr_err("%s: ioctl_do_sanitize() failed. err = %d",
			       __func__, err);

		return err;
	}

	mmc_wait_for_req(card->host, &mrq);

	if (cmd.error) {
		dev_err(mmc_dev(card->host), "%s: cmd error %d\n",
						__func__, cmd.error);
		return cmd.error;
	}
	if (data.error) {
		dev_err(mmc_dev(card->host), "%s: data error %d\n",
						__func__, data.error);
		return data.error;
	}

	/*
	 * According to the SD specs, some commands require a delay after
	 * issuing the command.
	 */
	if (idata->ic.postsleep_min_us)
		usleep_range(idata->ic.postsleep_min_us, idata->ic.postsleep_max_us);

	memcpy(&(idata->ic.response), cmd.resp, sizeof(cmd.resp));

	if (is_rpmb) {
		/*
		 * Ensure RPMB command has completed by polling CMD13
		 * "Send Status".
		 */
		err = ioctl_rpmb_card_status_poll(card, &status, 5);
		if (err)
			dev_err(mmc_dev(card->host),
					"%s: Card Status=0x%08X, error %d\n",
					__func__, status, err);
	}

	return err;
}

static int mmc_blk_ioctl_cmd(struct mmc_blk_data *md,
			     struct mmc_ioc_cmd __user *ic_ptr)
{
	struct mmc_blk_ioc_data *idata;
	struct mmc_blk_ioc_data *idatas[1];
<<<<<<< HEAD
	struct mmc_blk_data *md;
=======
>>>>>>> bb176f67
	struct mmc_queue *mq;
	struct mmc_card *card;
	int err = 0, ioc_err = 0;
	struct request *req;
<<<<<<< HEAD

	/*
	 * The caller must have CAP_SYS_RAWIO, and must be calling this on the
	 * whole block device, not on a partition.  This prevents overspray
	 * between sibling partitions.
	 */
	if ((!capable(CAP_SYS_RAWIO)) || (bdev != bdev->bd_contains))
		return -EPERM;
=======
>>>>>>> bb176f67

	idata = mmc_blk_ioctl_copy_from_user(ic_ptr);
	if (IS_ERR(idata))
		return PTR_ERR(idata);

	card = md->queue.card;
	if (IS_ERR(card)) {
		err = PTR_ERR(card);
		goto cmd_done;
	}

	/*
	 * Dispatch the ioctl() into the block request queue.
	 */
	mq = &md->queue;
	req = blk_get_request(mq->queue,
		idata->ic.write_flag ? REQ_OP_DRV_OUT : REQ_OP_DRV_IN,
		__GFP_RECLAIM);
	idatas[0] = idata;
	req_to_mmc_queue_req(req)->drv_op = MMC_DRV_OP_IOCTL;
<<<<<<< HEAD
	req_to_mmc_queue_req(req)->idata = idatas;
=======
	req_to_mmc_queue_req(req)->drv_op_data = idatas;
>>>>>>> bb176f67
	req_to_mmc_queue_req(req)->ioc_count = 1;
	blk_execute_rq(mq->queue, NULL, req, 0);
	ioc_err = req_to_mmc_queue_req(req)->drv_op_result;
	err = mmc_blk_ioctl_copy_to_user(ic_ptr, idata);
	blk_put_request(req);

cmd_done:
	kfree(idata->buf);
	kfree(idata);
	return ioc_err ? ioc_err : err;
}

static int mmc_blk_ioctl_multi_cmd(struct mmc_blk_data *md,
				   struct mmc_ioc_multi_cmd __user *user)
{
	struct mmc_blk_ioc_data **idata = NULL;
	struct mmc_ioc_cmd __user *cmds = user->cmds;
	struct mmc_card *card;
<<<<<<< HEAD
	struct mmc_blk_data *md;
=======
>>>>>>> bb176f67
	struct mmc_queue *mq;
	int i, err = 0, ioc_err = 0;
	__u64 num_of_cmds;
	struct request *req;
<<<<<<< HEAD

	/*
	 * The caller must have CAP_SYS_RAWIO, and must be calling this on the
	 * whole block device, not on a partition.  This prevents overspray
	 * between sibling partitions.
	 */
	if ((!capable(CAP_SYS_RAWIO)) || (bdev != bdev->bd_contains))
		return -EPERM;
=======
>>>>>>> bb176f67

	if (copy_from_user(&num_of_cmds, &user->num_of_cmds,
			   sizeof(num_of_cmds)))
		return -EFAULT;

	if (!num_of_cmds)
		return 0;

	if (num_of_cmds > MMC_IOC_MAX_CMDS)
		return -EINVAL;

	idata = kcalloc(num_of_cmds, sizeof(*idata), GFP_KERNEL);
	if (!idata)
		return -ENOMEM;

	for (i = 0; i < num_of_cmds; i++) {
		idata[i] = mmc_blk_ioctl_copy_from_user(&cmds[i]);
		if (IS_ERR(idata[i])) {
			err = PTR_ERR(idata[i]);
			num_of_cmds = i;
			goto cmd_err;
		}
	}

	card = md->queue.card;
	if (IS_ERR(card)) {
		err = PTR_ERR(card);
		goto cmd_err;
	}


	/*
	 * Dispatch the ioctl()s into the block request queue.
	 */
	mq = &md->queue;
	req = blk_get_request(mq->queue,
		idata[0]->ic.write_flag ? REQ_OP_DRV_OUT : REQ_OP_DRV_IN,
		__GFP_RECLAIM);
	req_to_mmc_queue_req(req)->drv_op = MMC_DRV_OP_IOCTL;
<<<<<<< HEAD
	req_to_mmc_queue_req(req)->idata = idata;
=======
	req_to_mmc_queue_req(req)->drv_op_data = idata;
>>>>>>> bb176f67
	req_to_mmc_queue_req(req)->ioc_count = num_of_cmds;
	blk_execute_rq(mq->queue, NULL, req, 0);
	ioc_err = req_to_mmc_queue_req(req)->drv_op_result;

	/* copy to user if data and response */
	for (i = 0; i < num_of_cmds && !err; i++)
		err = mmc_blk_ioctl_copy_to_user(&cmds[i], idata[i]);

	blk_put_request(req);

<<<<<<< HEAD
cmd_done:
	mmc_blk_put(md);
=======
>>>>>>> bb176f67
cmd_err:
	for (i = 0; i < num_of_cmds; i++) {
		kfree(idata[i]->buf);
		kfree(idata[i]);
	}
	kfree(idata);
	return ioc_err ? ioc_err : err;
}

static int mmc_blk_check_blkdev(struct block_device *bdev)
{
	/*
	 * The caller must have CAP_SYS_RAWIO, and must be calling this on the
	 * whole block device, not on a partition.  This prevents overspray
	 * between sibling partitions.
	 */
	if ((!capable(CAP_SYS_RAWIO)) || (bdev != bdev->bd_contains))
		return -EPERM;
	return 0;
}

static int mmc_blk_ioctl(struct block_device *bdev, fmode_t mode,
	unsigned int cmd, unsigned long arg)
{
	struct mmc_blk_data *md;
	int ret;

	switch (cmd) {
	case MMC_IOC_CMD:
		ret = mmc_blk_check_blkdev(bdev);
		if (ret)
			return ret;
		md = mmc_blk_get(bdev->bd_disk);
		if (!md)
			return -EINVAL;
		ret = mmc_blk_ioctl_cmd(md,
					(struct mmc_ioc_cmd __user *)arg);
		mmc_blk_put(md);
		return ret;
	case MMC_IOC_MULTI_CMD:
		ret = mmc_blk_check_blkdev(bdev);
		if (ret)
			return ret;
		md = mmc_blk_get(bdev->bd_disk);
		if (!md)
			return -EINVAL;
		ret = mmc_blk_ioctl_multi_cmd(md,
					(struct mmc_ioc_multi_cmd __user *)arg);
		mmc_blk_put(md);
		return ret;
	default:
		return -EINVAL;
	}
}

#ifdef CONFIG_COMPAT
static int mmc_blk_compat_ioctl(struct block_device *bdev, fmode_t mode,
	unsigned int cmd, unsigned long arg)
{
	return mmc_blk_ioctl(bdev, mode, cmd, (unsigned long) compat_ptr(arg));
}
#endif

static const struct block_device_operations mmc_bdops = {
	.open			= mmc_blk_open,
	.release		= mmc_blk_release,
	.getgeo			= mmc_blk_getgeo,
	.owner			= THIS_MODULE,
	.ioctl			= mmc_blk_ioctl,
#ifdef CONFIG_COMPAT
	.compat_ioctl		= mmc_blk_compat_ioctl,
#endif
};

static int mmc_blk_part_switch_pre(struct mmc_card *card,
				   unsigned int part_type)
{
	int ret = 0;

	if (part_type == EXT_CSD_PART_CONFIG_ACC_RPMB) {
		if (card->ext_csd.cmdq_en) {
			ret = mmc_cmdq_disable(card);
			if (ret)
				return ret;
		}
		mmc_retune_pause(card->host);
	}

	return ret;
}

static int mmc_blk_part_switch_post(struct mmc_card *card,
				    unsigned int part_type)
{
	int ret = 0;

	if (part_type == EXT_CSD_PART_CONFIG_ACC_RPMB) {
		mmc_retune_unpause(card->host);
		if (card->reenable_cmdq && !card->ext_csd.cmdq_en)
			ret = mmc_cmdq_enable(card);
	}

	return ret;
}

static inline int mmc_blk_part_switch(struct mmc_card *card,
				      unsigned int part_type)
{
	int ret = 0;
	struct mmc_blk_data *main_md = dev_get_drvdata(&card->dev);

	if (main_md->part_curr == part_type)
		return 0;

	if (mmc_card_mmc(card)) {
		u8 part_config = card->ext_csd.part_config;

		ret = mmc_blk_part_switch_pre(card, part_type);
		if (ret)
			return ret;

		part_config &= ~EXT_CSD_PART_CONFIG_ACC_MASK;
		part_config |= part_type;

		ret = mmc_switch(card, EXT_CSD_CMD_SET_NORMAL,
				 EXT_CSD_PART_CONFIG, part_config,
				 card->ext_csd.part_time);
		if (ret) {
			mmc_blk_part_switch_post(card, part_type);
			return ret;
		}

		card->ext_csd.part_config = part_config;

		ret = mmc_blk_part_switch_post(card, main_md->part_curr);
	}

	main_md->part_curr = part_type;
	return ret;
}

static int mmc_sd_num_wr_blocks(struct mmc_card *card, u32 *written_blocks)
{
	int err;
	u32 result;
	__be32 *blocks;

	struct mmc_request mrq = {};
	struct mmc_command cmd = {};
	struct mmc_data data = {};

	struct scatterlist sg;

	cmd.opcode = MMC_APP_CMD;
	cmd.arg = card->rca << 16;
	cmd.flags = MMC_RSP_SPI_R1 | MMC_RSP_R1 | MMC_CMD_AC;

	err = mmc_wait_for_cmd(card->host, &cmd, 0);
	if (err)
		return err;
	if (!mmc_host_is_spi(card->host) && !(cmd.resp[0] & R1_APP_CMD))
		return -EIO;

	memset(&cmd, 0, sizeof(struct mmc_command));

	cmd.opcode = SD_APP_SEND_NUM_WR_BLKS;
	cmd.arg = 0;
	cmd.flags = MMC_RSP_SPI_R1 | MMC_RSP_R1 | MMC_CMD_ADTC;

	data.blksz = 4;
	data.blocks = 1;
	data.flags = MMC_DATA_READ;
	data.sg = &sg;
	data.sg_len = 1;
	mmc_set_data_timeout(&data, card);

	mrq.cmd = &cmd;
	mrq.data = &data;

	blocks = kmalloc(4, GFP_KERNEL);
	if (!blocks)
		return -ENOMEM;

	sg_init_one(&sg, blocks, 4);

	mmc_wait_for_req(card->host, &mrq);

	result = ntohl(*blocks);
	kfree(blocks);

	if (cmd.error || data.error)
		return -EIO;

	*written_blocks = result;

	return 0;
}

static int card_busy_detect(struct mmc_card *card, unsigned int timeout_ms,
		bool hw_busy_detect, struct request *req, bool *gen_err)
{
	unsigned long timeout = jiffies + msecs_to_jiffies(timeout_ms);
	int err = 0;
	u32 status;

	do {
		err = __mmc_send_status(card, &status, 5);
		if (err) {
			pr_err("%s: error %d requesting status\n",
			       req->rq_disk->disk_name, err);
			return err;
		}

		if (status & R1_ERROR) {
			pr_err("%s: %s: error sending status cmd, status %#x\n",
				req->rq_disk->disk_name, __func__, status);
			*gen_err = true;
		}

		/* We may rely on the host hw to handle busy detection.*/
		if ((card->host->caps & MMC_CAP_WAIT_WHILE_BUSY) &&
			hw_busy_detect)
			break;

		/*
		 * Timeout if the device never becomes ready for data and never
		 * leaves the program state.
		 */
		if (time_after(jiffies, timeout)) {
			pr_err("%s: Card stuck in programming state! %s %s\n",
				mmc_hostname(card->host),
				req->rq_disk->disk_name, __func__);
			return -ETIMEDOUT;
		}

		/*
		 * Some cards mishandle the status bits,
		 * so make sure to check both the busy
		 * indication and the card state.
		 */
	} while (!(status & R1_READY_FOR_DATA) ||
		 (R1_CURRENT_STATE(status) == R1_STATE_PRG));

	return err;
}

static int send_stop(struct mmc_card *card, unsigned int timeout_ms,
		struct request *req, bool *gen_err, u32 *stop_status)
{
	struct mmc_host *host = card->host;
	struct mmc_command cmd = {};
	int err;
	bool use_r1b_resp = rq_data_dir(req) == WRITE;

	/*
	 * Normally we use R1B responses for WRITE, but in cases where the host
	 * has specified a max_busy_timeout we need to validate it. A failure
	 * means we need to prevent the host from doing hw busy detection, which
	 * is done by converting to a R1 response instead.
	 */
	if (host->max_busy_timeout && (timeout_ms > host->max_busy_timeout))
		use_r1b_resp = false;

	cmd.opcode = MMC_STOP_TRANSMISSION;
	if (use_r1b_resp) {
		cmd.flags = MMC_RSP_SPI_R1B | MMC_RSP_R1B | MMC_CMD_AC;
		cmd.busy_timeout = timeout_ms;
	} else {
		cmd.flags = MMC_RSP_SPI_R1 | MMC_RSP_R1 | MMC_CMD_AC;
	}

	err = mmc_wait_for_cmd(host, &cmd, 5);
	if (err)
		return err;

	*stop_status = cmd.resp[0];

	/* No need to check card status in case of READ. */
	if (rq_data_dir(req) == READ)
		return 0;

	if (!mmc_host_is_spi(host) &&
		(*stop_status & R1_ERROR)) {
		pr_err("%s: %s: general error sending stop command, resp %#x\n",
			req->rq_disk->disk_name, __func__, *stop_status);
		*gen_err = true;
	}

	return card_busy_detect(card, timeout_ms, use_r1b_resp, req, gen_err);
}

#define ERR_NOMEDIUM	3
#define ERR_RETRY	2
#define ERR_ABORT	1
#define ERR_CONTINUE	0

static int mmc_blk_cmd_error(struct request *req, const char *name, int error,
	bool status_valid, u32 status)
{
	switch (error) {
	case -EILSEQ:
		/* response crc error, retry the r/w cmd */
		pr_err("%s: %s sending %s command, card status %#x\n",
			req->rq_disk->disk_name, "response CRC error",
			name, status);
		return ERR_RETRY;

	case -ETIMEDOUT:
		pr_err("%s: %s sending %s command, card status %#x\n",
			req->rq_disk->disk_name, "timed out", name, status);

		/* If the status cmd initially failed, retry the r/w cmd */
		if (!status_valid) {
			pr_err("%s: status not valid, retrying timeout\n",
				req->rq_disk->disk_name);
			return ERR_RETRY;
		}

		/*
		 * If it was a r/w cmd crc error, or illegal command
		 * (eg, issued in wrong state) then retry - we should
		 * have corrected the state problem above.
		 */
		if (status & (R1_COM_CRC_ERROR | R1_ILLEGAL_COMMAND)) {
			pr_err("%s: command error, retrying timeout\n",
				req->rq_disk->disk_name);
			return ERR_RETRY;
		}

		/* Otherwise abort the command */
		return ERR_ABORT;

	default:
		/* We don't understand the error code the driver gave us */
		pr_err("%s: unknown error %d sending read/write command, card status %#x\n",
		       req->rq_disk->disk_name, error, status);
		return ERR_ABORT;
	}
}

/*
 * Initial r/w and stop cmd error recovery.
 * We don't know whether the card received the r/w cmd or not, so try to
 * restore things back to a sane state.  Essentially, we do this as follows:
 * - Obtain card status.  If the first attempt to obtain card status fails,
 *   the status word will reflect the failed status cmd, not the failed
 *   r/w cmd.  If we fail to obtain card status, it suggests we can no
 *   longer communicate with the card.
 * - Check the card state.  If the card received the cmd but there was a
 *   transient problem with the response, it might still be in a data transfer
 *   mode.  Try to send it a stop command.  If this fails, we can't recover.
 * - If the r/w cmd failed due to a response CRC error, it was probably
 *   transient, so retry the cmd.
 * - If the r/w cmd timed out, but we didn't get the r/w cmd status, retry.
 * - If the r/w cmd timed out, and the r/w cmd failed due to CRC error or
 *   illegal cmd, retry.
 * Otherwise we don't understand what happened, so abort.
 */
static int mmc_blk_cmd_recovery(struct mmc_card *card, struct request *req,
	struct mmc_blk_request *brq, bool *ecc_err, bool *gen_err)
{
	bool prev_cmd_status_valid = true;
	u32 status, stop_status = 0;
	int err, retry;

	if (mmc_card_removed(card))
		return ERR_NOMEDIUM;

	/*
	 * Try to get card status which indicates both the card state
	 * and why there was no response.  If the first attempt fails,
	 * we can't be sure the returned status is for the r/w command.
	 */
	for (retry = 2; retry >= 0; retry--) {
		err = __mmc_send_status(card, &status, 0);
		if (!err)
			break;

		/* Re-tune if needed */
		mmc_retune_recheck(card->host);

		prev_cmd_status_valid = false;
		pr_err("%s: error %d sending status command, %sing\n",
		       req->rq_disk->disk_name, err, retry ? "retry" : "abort");
	}

	/* We couldn't get a response from the card.  Give up. */
	if (err) {
		/* Check if the card is removed */
		if (mmc_detect_card_removed(card->host))
			return ERR_NOMEDIUM;
		return ERR_ABORT;
	}

	/* Flag ECC errors */
	if ((status & R1_CARD_ECC_FAILED) ||
	    (brq->stop.resp[0] & R1_CARD_ECC_FAILED) ||
	    (brq->cmd.resp[0] & R1_CARD_ECC_FAILED))
		*ecc_err = true;

	/* Flag General errors */
	if (!mmc_host_is_spi(card->host) && rq_data_dir(req) != READ)
		if ((status & R1_ERROR) ||
			(brq->stop.resp[0] & R1_ERROR)) {
			pr_err("%s: %s: general error sending stop or status command, stop cmd response %#x, card status %#x\n",
			       req->rq_disk->disk_name, __func__,
			       brq->stop.resp[0], status);
			*gen_err = true;
		}

	/*
	 * Check the current card state.  If it is in some data transfer
	 * mode, tell it to stop (and hopefully transition back to TRAN.)
	 */
	if (R1_CURRENT_STATE(status) == R1_STATE_DATA ||
	    R1_CURRENT_STATE(status) == R1_STATE_RCV) {
		err = send_stop(card,
			DIV_ROUND_UP(brq->data.timeout_ns, 1000000),
			req, gen_err, &stop_status);
		if (err) {
			pr_err("%s: error %d sending stop command\n",
			       req->rq_disk->disk_name, err);
			/*
			 * If the stop cmd also timed out, the card is probably
			 * not present, so abort. Other errors are bad news too.
			 */
			return ERR_ABORT;
		}

		if (stop_status & R1_CARD_ECC_FAILED)
			*ecc_err = true;
	}

	/* Check for set block count errors */
	if (brq->sbc.error)
		return mmc_blk_cmd_error(req, "SET_BLOCK_COUNT", brq->sbc.error,
				prev_cmd_status_valid, status);

	/* Check for r/w command errors */
	if (brq->cmd.error)
		return mmc_blk_cmd_error(req, "r/w cmd", brq->cmd.error,
				prev_cmd_status_valid, status);

	/* Data errors */
	if (!brq->stop.error)
		return ERR_CONTINUE;

	/* Now for stop errors.  These aren't fatal to the transfer. */
	pr_info("%s: error %d sending stop command, original cmd response %#x, card status %#x\n",
	       req->rq_disk->disk_name, brq->stop.error,
	       brq->cmd.resp[0], status);

	/*
	 * Subsitute in our own stop status as this will give the error
	 * state which happened during the execution of the r/w command.
	 */
	if (stop_status) {
		brq->stop.resp[0] = stop_status;
		brq->stop.error = 0;
	}
	return ERR_CONTINUE;
}

static int mmc_blk_reset(struct mmc_blk_data *md, struct mmc_host *host,
			 int type)
{
	int err;

	if (md->reset_done & type)
		return -EEXIST;

	md->reset_done |= type;
	err = mmc_hw_reset(host);
	/* Ensure we switch back to the correct partition */
	if (err != -EOPNOTSUPP) {
		struct mmc_blk_data *main_md =
			dev_get_drvdata(&host->card->dev);
		int part_err;

		main_md->part_curr = main_md->part_type;
		part_err = mmc_blk_part_switch(host->card, md->part_type);
		if (part_err) {
			/*
			 * We have failed to get back into the correct
			 * partition, so we need to abort the whole request.
			 */
			return -ENODEV;
		}
	}
	return err;
}

static inline void mmc_blk_reset_success(struct mmc_blk_data *md, int type)
{
	md->reset_done &= ~type;
}

int mmc_access_rpmb(struct mmc_queue *mq)
{
	struct mmc_blk_data *md = mq->blkdata;
	/*
	 * If this is a RPMB partition access, return ture
	 */
	if (md && md->part_type == EXT_CSD_PART_CONFIG_ACC_RPMB)
		return true;

	return false;
}

/*
 * The non-block commands come back from the block layer after it queued it and
 * processed it with all other requests and then they get issued in this
 * function.
 */
static void mmc_blk_issue_drv_op(struct mmc_queue *mq, struct request *req)
{
	struct mmc_queue_req *mq_rq;
	struct mmc_card *card = mq->card;
	struct mmc_blk_data *md = mq->blkdata;
<<<<<<< HEAD
=======
	struct mmc_blk_data *main_md = dev_get_drvdata(&card->dev);
	struct mmc_blk_ioc_data **idata;
	u8 **ext_csd;
	u32 status;
>>>>>>> bb176f67
	int ret;
	int i;

	mq_rq = req_to_mmc_queue_req(req);

	switch (mq_rq->drv_op) {
	case MMC_DRV_OP_IOCTL:
<<<<<<< HEAD
		for (i = 0, ret = 0; i < mq_rq->ioc_count; i++) {
			ret = __mmc_blk_ioctl_cmd(card, md, mq_rq->idata[i]);
=======
		idata = mq_rq->drv_op_data;
		for (i = 0, ret = 0; i < mq_rq->ioc_count; i++) {
			ret = __mmc_blk_ioctl_cmd(card, md, idata[i]);
>>>>>>> bb176f67
			if (ret)
				break;
		}
		/* Always switch back to main area after RPMB access */
		if (md->area_type & MMC_BLK_DATA_AREA_RPMB)
<<<<<<< HEAD
			mmc_blk_part_switch(card, dev_get_drvdata(&card->dev));
=======
			mmc_blk_part_switch(card, main_md->part_type);
>>>>>>> bb176f67
		break;
	case MMC_DRV_OP_BOOT_WP:
		ret = mmc_switch(card, EXT_CSD_CMD_SET_NORMAL, EXT_CSD_BOOT_WP,
				 card->ext_csd.boot_ro_lock |
				 EXT_CSD_BOOT_WP_B_PWR_WP_EN,
				 card->ext_csd.part_time);
		if (ret)
			pr_err("%s: Locking boot partition ro until next power on failed: %d\n",
			       md->disk->disk_name, ret);
		else
			card->ext_csd.boot_ro_lock |=
				EXT_CSD_BOOT_WP_B_PWR_WP_EN;
		break;
<<<<<<< HEAD
=======
	case MMC_DRV_OP_GET_CARD_STATUS:
		ret = mmc_send_status(card, &status);
		if (!ret)
			ret = status;
		break;
	case MMC_DRV_OP_GET_EXT_CSD:
		ext_csd = mq_rq->drv_op_data;
		ret = mmc_get_ext_csd(card, ext_csd);
		break;
>>>>>>> bb176f67
	default:
		pr_err("%s: unknown driver specific operation\n",
		       md->disk->disk_name);
		ret = -EINVAL;
		break;
	}
	mq_rq->drv_op_result = ret;
	blk_end_request_all(req, ret ? BLK_STS_IOERR : BLK_STS_OK);
}

static void mmc_blk_issue_discard_rq(struct mmc_queue *mq, struct request *req)
{
	struct mmc_blk_data *md = mq->blkdata;
	struct mmc_card *card = md->queue.card;
	unsigned int from, nr, arg;
	int err = 0, type = MMC_BLK_DISCARD;
	blk_status_t status = BLK_STS_OK;

	if (!mmc_can_erase(card)) {
		status = BLK_STS_NOTSUPP;
		goto fail;
	}

	from = blk_rq_pos(req);
	nr = blk_rq_sectors(req);

	if (mmc_can_discard(card))
		arg = MMC_DISCARD_ARG;
	else if (mmc_can_trim(card))
		arg = MMC_TRIM_ARG;
	else
		arg = MMC_ERASE_ARG;
	do {
		err = 0;
		if (card->quirks & MMC_QUIRK_INAND_CMD38) {
			err = mmc_switch(card, EXT_CSD_CMD_SET_NORMAL,
					 INAND_CMD38_ARG_EXT_CSD,
					 arg == MMC_TRIM_ARG ?
					 INAND_CMD38_ARG_TRIM :
					 INAND_CMD38_ARG_ERASE,
					 0);
		}
		if (!err)
			err = mmc_erase(card, from, nr, arg);
	} while (err == -EIO && !mmc_blk_reset(md, card->host, type));
	if (err)
		status = BLK_STS_IOERR;
	else
		mmc_blk_reset_success(md, type);
fail:
	blk_end_request(req, status, blk_rq_bytes(req));
}

static void mmc_blk_issue_secdiscard_rq(struct mmc_queue *mq,
				       struct request *req)
{
	struct mmc_blk_data *md = mq->blkdata;
	struct mmc_card *card = md->queue.card;
	unsigned int from, nr, arg;
	int err = 0, type = MMC_BLK_SECDISCARD;
	blk_status_t status = BLK_STS_OK;

	if (!(mmc_can_secure_erase_trim(card))) {
		status = BLK_STS_NOTSUPP;
		goto out;
	}

	from = blk_rq_pos(req);
	nr = blk_rq_sectors(req);

	if (mmc_can_trim(card) && !mmc_erase_group_aligned(card, from, nr))
		arg = MMC_SECURE_TRIM1_ARG;
	else
		arg = MMC_SECURE_ERASE_ARG;

retry:
	if (card->quirks & MMC_QUIRK_INAND_CMD38) {
		err = mmc_switch(card, EXT_CSD_CMD_SET_NORMAL,
				 INAND_CMD38_ARG_EXT_CSD,
				 arg == MMC_SECURE_TRIM1_ARG ?
				 INAND_CMD38_ARG_SECTRIM1 :
				 INAND_CMD38_ARG_SECERASE,
				 0);
		if (err)
			goto out_retry;
	}

	err = mmc_erase(card, from, nr, arg);
	if (err == -EIO)
		goto out_retry;
	if (err) {
		status = BLK_STS_IOERR;
		goto out;
	}

	if (arg == MMC_SECURE_TRIM1_ARG) {
		if (card->quirks & MMC_QUIRK_INAND_CMD38) {
			err = mmc_switch(card, EXT_CSD_CMD_SET_NORMAL,
					 INAND_CMD38_ARG_EXT_CSD,
					 INAND_CMD38_ARG_SECTRIM2,
					 0);
			if (err)
				goto out_retry;
		}

		err = mmc_erase(card, from, nr, MMC_SECURE_TRIM2_ARG);
		if (err == -EIO)
			goto out_retry;
		if (err) {
			status = BLK_STS_IOERR;
			goto out;
		}
	}

out_retry:
	if (err && !mmc_blk_reset(md, card->host, type))
		goto retry;
	if (!err)
		mmc_blk_reset_success(md, type);
out:
	blk_end_request(req, status, blk_rq_bytes(req));
}

static void mmc_blk_issue_flush(struct mmc_queue *mq, struct request *req)
{
	struct mmc_blk_data *md = mq->blkdata;
	struct mmc_card *card = md->queue.card;
	int ret = 0;

	ret = mmc_flush_cache(card);
	blk_end_request_all(req, ret ? BLK_STS_IOERR : BLK_STS_OK);
}

/*
 * Reformat current write as a reliable write, supporting
 * both legacy and the enhanced reliable write MMC cards.
 * In each transfer we'll handle only as much as a single
 * reliable write can handle, thus finish the request in
 * partial completions.
 */
static inline void mmc_apply_rel_rw(struct mmc_blk_request *brq,
				    struct mmc_card *card,
				    struct request *req)
{
	if (!(card->ext_csd.rel_param & EXT_CSD_WR_REL_PARAM_EN)) {
		/* Legacy mode imposes restrictions on transfers. */
		if (!IS_ALIGNED(blk_rq_pos(req), card->ext_csd.rel_sectors))
			brq->data.blocks = 1;

		if (brq->data.blocks > card->ext_csd.rel_sectors)
			brq->data.blocks = card->ext_csd.rel_sectors;
		else if (brq->data.blocks < card->ext_csd.rel_sectors)
			brq->data.blocks = 1;
	}
}

#define CMD_ERRORS							\
	(R1_OUT_OF_RANGE |	/* Command argument out of range */	\
	 R1_ADDRESS_ERROR |	/* Misaligned address */		\
	 R1_BLOCK_LEN_ERROR |	/* Transferred block length incorrect */\
	 R1_WP_VIOLATION |	/* Tried to write to protected block */	\
	 R1_CARD_ECC_FAILED |	/* Card ECC failed */			\
	 R1_CC_ERROR |		/* Card controller error */		\
	 R1_ERROR)		/* General/unknown error */

static void mmc_blk_eval_resp_error(struct mmc_blk_request *brq)
{
	u32 val;

	/*
	 * Per the SD specification(physical layer version 4.10)[1],
	 * section 4.3.3, it explicitly states that "When the last
	 * block of user area is read using CMD18, the host should
	 * ignore OUT_OF_RANGE error that may occur even the sequence
	 * is correct". And JESD84-B51 for eMMC also has a similar
	 * statement on section 6.8.3.
	 *
	 * Multiple block read/write could be done by either predefined
	 * method, namely CMD23, or open-ending mode. For open-ending mode,
	 * we should ignore the OUT_OF_RANGE error as it's normal behaviour.
	 *
	 * However the spec[1] doesn't tell us whether we should also
	 * ignore that for predefined method. But per the spec[1], section
	 * 4.15 Set Block Count Command, it says"If illegal block count
	 * is set, out of range error will be indicated during read/write
	 * operation (For example, data transfer is stopped at user area
	 * boundary)." In another word, we could expect a out of range error
	 * in the response for the following CMD18/25. And if argument of
	 * CMD23 + the argument of CMD18/25 exceed the max number of blocks,
	 * we could also expect to get a -ETIMEDOUT or any error number from
	 * the host drivers due to missing data response(for write)/data(for
	 * read), as the cards will stop the data transfer by itself per the
	 * spec. So we only need to check R1_OUT_OF_RANGE for open-ending mode.
	 */

	if (!brq->stop.error) {
		bool oor_with_open_end;
		/* If there is no error yet, check R1 response */

		val = brq->stop.resp[0] & CMD_ERRORS;
		oor_with_open_end = val & R1_OUT_OF_RANGE && !brq->mrq.sbc;

		if (val && !oor_with_open_end)
			brq->stop.error = -EIO;
	}
}

static enum mmc_blk_status mmc_blk_err_check(struct mmc_card *card,
					     struct mmc_async_req *areq)
{
	struct mmc_queue_req *mq_mrq = container_of(areq, struct mmc_queue_req,
						    areq);
	struct mmc_blk_request *brq = &mq_mrq->brq;
	struct request *req = mmc_queue_req_to_req(mq_mrq);
	int need_retune = card->host->need_retune;
	bool ecc_err = false;
	bool gen_err = false;

	/*
	 * sbc.error indicates a problem with the set block count
	 * command.  No data will have been transferred.
	 *
	 * cmd.error indicates a problem with the r/w command.  No
	 * data will have been transferred.
	 *
	 * stop.error indicates a problem with the stop command.  Data
	 * may have been transferred, or may still be transferring.
	 */

	mmc_blk_eval_resp_error(brq);

	if (brq->sbc.error || brq->cmd.error ||
	    brq->stop.error || brq->data.error) {
		switch (mmc_blk_cmd_recovery(card, req, brq, &ecc_err, &gen_err)) {
		case ERR_RETRY:
			return MMC_BLK_RETRY;
		case ERR_ABORT:
			return MMC_BLK_ABORT;
		case ERR_NOMEDIUM:
			return MMC_BLK_NOMEDIUM;
		case ERR_CONTINUE:
			break;
		}
	}

	/*
	 * Check for errors relating to the execution of the
	 * initial command - such as address errors.  No data
	 * has been transferred.
	 */
	if (brq->cmd.resp[0] & CMD_ERRORS) {
		pr_err("%s: r/w command failed, status = %#x\n",
		       req->rq_disk->disk_name, brq->cmd.resp[0]);
		return MMC_BLK_ABORT;
	}

	/*
	 * Everything else is either success, or a data error of some
	 * kind.  If it was a write, we may have transitioned to
	 * program mode, which we have to wait for it to complete.
	 */
	if (!mmc_host_is_spi(card->host) && rq_data_dir(req) != READ) {
		int err;

		/* Check stop command response */
		if (brq->stop.resp[0] & R1_ERROR) {
			pr_err("%s: %s: general error sending stop command, stop cmd response %#x\n",
			       req->rq_disk->disk_name, __func__,
			       brq->stop.resp[0]);
			gen_err = true;
		}

		err = card_busy_detect(card, MMC_BLK_TIMEOUT_MS, false, req,
					&gen_err);
		if (err)
			return MMC_BLK_CMD_ERR;
	}

	/* if general error occurs, retry the write operation. */
	if (gen_err) {
		pr_warn("%s: retrying write for general error\n",
				req->rq_disk->disk_name);
		return MMC_BLK_RETRY;
	}

	/* Some errors (ECC) are flagged on the next commmand, so check stop, too */
	if (brq->data.error || brq->stop.error) {
		if (need_retune && !brq->retune_retry_done) {
			pr_debug("%s: retrying because a re-tune was needed\n",
				 req->rq_disk->disk_name);
			brq->retune_retry_done = 1;
			return MMC_BLK_RETRY;
		}
		pr_err("%s: error %d transferring data, sector %u, nr %u, cmd response %#x, card status %#x\n",
		       req->rq_disk->disk_name, brq->data.error ?: brq->stop.error,
		       (unsigned)blk_rq_pos(req),
		       (unsigned)blk_rq_sectors(req),
		       brq->cmd.resp[0], brq->stop.resp[0]);

		if (rq_data_dir(req) == READ) {
			if (ecc_err)
				return MMC_BLK_ECC_ERR;
			return MMC_BLK_DATA_ERR;
		} else {
			return MMC_BLK_CMD_ERR;
		}
	}

	if (!brq->data.bytes_xfered)
		return MMC_BLK_RETRY;

	if (blk_rq_bytes(req) != brq->data.bytes_xfered)
		return MMC_BLK_PARTIAL;

	return MMC_BLK_SUCCESS;
}

static void mmc_blk_data_prep(struct mmc_queue *mq, struct mmc_queue_req *mqrq,
			      int disable_multi, bool *do_rel_wr,
			      bool *do_data_tag)
{
	struct mmc_blk_data *md = mq->blkdata;
	struct mmc_card *card = md->queue.card;
	struct mmc_blk_request *brq = &mqrq->brq;
	struct request *req = mmc_queue_req_to_req(mqrq);

	/*
	 * Reliable writes are used to implement Forced Unit Access and
	 * are supported only on MMCs.
	 */
	*do_rel_wr = (req->cmd_flags & REQ_FUA) &&
		     rq_data_dir(req) == WRITE &&
		     (md->flags & MMC_BLK_REL_WR);

	memset(brq, 0, sizeof(struct mmc_blk_request));

	brq->mrq.data = &brq->data;

	brq->stop.opcode = MMC_STOP_TRANSMISSION;
	brq->stop.arg = 0;

	if (rq_data_dir(req) == READ) {
		brq->data.flags = MMC_DATA_READ;
		brq->stop.flags = MMC_RSP_SPI_R1 | MMC_RSP_R1 | MMC_CMD_AC;
	} else {
		brq->data.flags = MMC_DATA_WRITE;
		brq->stop.flags = MMC_RSP_SPI_R1B | MMC_RSP_R1B | MMC_CMD_AC;
	}

	brq->data.blksz = 512;
	brq->data.blocks = blk_rq_sectors(req);

	/*
	 * The block layer doesn't support all sector count
	 * restrictions, so we need to be prepared for too big
	 * requests.
	 */
	if (brq->data.blocks > card->host->max_blk_count)
		brq->data.blocks = card->host->max_blk_count;

	if (brq->data.blocks > 1) {
		/*
		 * After a read error, we redo the request one sector
		 * at a time in order to accurately determine which
		 * sectors can be read successfully.
		 */
		if (disable_multi)
			brq->data.blocks = 1;

		/*
		 * Some controllers have HW issues while operating
		 * in multiple I/O mode
		 */
		if (card->host->ops->multi_io_quirk)
			brq->data.blocks = card->host->ops->multi_io_quirk(card,
						(rq_data_dir(req) == READ) ?
						MMC_DATA_READ : MMC_DATA_WRITE,
						brq->data.blocks);
	}

	if (*do_rel_wr)
		mmc_apply_rel_rw(brq, card, req);

	/*
	 * Data tag is used only during writing meta data to speed
	 * up write and any subsequent read of this meta data
	 */
	*do_data_tag = card->ext_csd.data_tag_unit_size &&
		       (req->cmd_flags & REQ_META) &&
		       (rq_data_dir(req) == WRITE) &&
		       ((brq->data.blocks * brq->data.blksz) >=
			card->ext_csd.data_tag_unit_size);

	mmc_set_data_timeout(&brq->data, card);

	brq->data.sg = mqrq->sg;
	brq->data.sg_len = mmc_queue_map_sg(mq, mqrq);

	/*
	 * Adjust the sg list so it is the same size as the
	 * request.
	 */
	if (brq->data.blocks != blk_rq_sectors(req)) {
		int i, data_size = brq->data.blocks << 9;
		struct scatterlist *sg;

		for_each_sg(brq->data.sg, sg, brq->data.sg_len, i) {
			data_size -= sg->length;
			if (data_size <= 0) {
				sg->length += data_size;
				i++;
				break;
			}
		}
		brq->data.sg_len = i;
	}

	mqrq->areq.mrq = &brq->mrq;
}

static void mmc_blk_rw_rq_prep(struct mmc_queue_req *mqrq,
			       struct mmc_card *card,
			       int disable_multi,
			       struct mmc_queue *mq)
{
	u32 readcmd, writecmd;
	struct mmc_blk_request *brq = &mqrq->brq;
	struct request *req = mmc_queue_req_to_req(mqrq);
	struct mmc_blk_data *md = mq->blkdata;
	bool do_rel_wr, do_data_tag;

	mmc_blk_data_prep(mq, mqrq, disable_multi, &do_rel_wr, &do_data_tag);

	brq->mrq.cmd = &brq->cmd;

	brq->cmd.arg = blk_rq_pos(req);
	if (!mmc_card_blockaddr(card))
		brq->cmd.arg <<= 9;
	brq->cmd.flags = MMC_RSP_SPI_R1 | MMC_RSP_R1 | MMC_CMD_ADTC;

	if (brq->data.blocks > 1 || do_rel_wr) {
		/* SPI multiblock writes terminate using a special
		 * token, not a STOP_TRANSMISSION request.
		 */
		if (!mmc_host_is_spi(card->host) ||
		    rq_data_dir(req) == READ)
			brq->mrq.stop = &brq->stop;
		readcmd = MMC_READ_MULTIPLE_BLOCK;
		writecmd = MMC_WRITE_MULTIPLE_BLOCK;
	} else {
		brq->mrq.stop = NULL;
		readcmd = MMC_READ_SINGLE_BLOCK;
		writecmd = MMC_WRITE_BLOCK;
	}
	brq->cmd.opcode = rq_data_dir(req) == READ ? readcmd : writecmd;

	/*
	 * Pre-defined multi-block transfers are preferable to
	 * open ended-ones (and necessary for reliable writes).
	 * However, it is not sufficient to just send CMD23,
	 * and avoid the final CMD12, as on an error condition
	 * CMD12 (stop) needs to be sent anyway. This, coupled
	 * with Auto-CMD23 enhancements provided by some
	 * hosts, means that the complexity of dealing
	 * with this is best left to the host. If CMD23 is
	 * supported by card and host, we'll fill sbc in and let
	 * the host deal with handling it correctly. This means
	 * that for hosts that don't expose MMC_CAP_CMD23, no
	 * change of behavior will be observed.
	 *
	 * N.B: Some MMC cards experience perf degradation.
	 * We'll avoid using CMD23-bounded multiblock writes for
	 * these, while retaining features like reliable writes.
	 */
	if ((md->flags & MMC_BLK_CMD23) && mmc_op_multi(brq->cmd.opcode) &&
	    (do_rel_wr || !(card->quirks & MMC_QUIRK_BLK_NO_CMD23) ||
	     do_data_tag)) {
		brq->sbc.opcode = MMC_SET_BLOCK_COUNT;
		brq->sbc.arg = brq->data.blocks |
			(do_rel_wr ? (1 << 31) : 0) |
			(do_data_tag ? (1 << 29) : 0);
		brq->sbc.flags = MMC_RSP_R1 | MMC_CMD_AC;
		brq->mrq.sbc = &brq->sbc;
	}

	mqrq->areq.err_check = mmc_blk_err_check;
}

static bool mmc_blk_rw_cmd_err(struct mmc_blk_data *md, struct mmc_card *card,
			       struct mmc_blk_request *brq, struct request *req,
			       bool old_req_pending)
{
	bool req_pending;

	/*
	 * If this is an SD card and we're writing, we can first
	 * mark the known good sectors as ok.
	 *
	 * If the card is not SD, we can still ok written sectors
	 * as reported by the controller (which might be less than
	 * the real number of written sectors, but never more).
	 */
	if (mmc_card_sd(card)) {
		u32 blocks;
		int err;

		err = mmc_sd_num_wr_blocks(card, &blocks);
		if (err)
			req_pending = old_req_pending;
		else
			req_pending = blk_end_request(req, BLK_STS_OK, blocks << 9);
	} else {
		req_pending = blk_end_request(req, BLK_STS_OK, brq->data.bytes_xfered);
	}
	return req_pending;
}

static void mmc_blk_rw_cmd_abort(struct mmc_queue *mq, struct mmc_card *card,
				 struct request *req,
				 struct mmc_queue_req *mqrq)
{
	if (mmc_card_removed(card))
		req->rq_flags |= RQF_QUIET;
	while (blk_end_request(req, BLK_STS_IOERR, blk_rq_cur_bytes(req)));
	mq->qcnt--;
}

/**
 * mmc_blk_rw_try_restart() - tries to restart the current async request
 * @mq: the queue with the card and host to restart
 * @req: a new request that want to be started after the current one
 */
static void mmc_blk_rw_try_restart(struct mmc_queue *mq, struct request *req,
				   struct mmc_queue_req *mqrq)
{
	if (!req)
		return;

	/*
	 * If the card was removed, just cancel everything and return.
	 */
	if (mmc_card_removed(mq->card)) {
		req->rq_flags |= RQF_QUIET;
		blk_end_request_all(req, BLK_STS_IOERR);
		mq->qcnt--; /* FIXME: just set to 0? */
		return;
	}
	/* Else proceed and try to restart the current async request */
	mmc_blk_rw_rq_prep(mqrq, mq->card, 0, mq);
	mmc_start_areq(mq->card->host, &mqrq->areq, NULL);
}

static void mmc_blk_issue_rw_rq(struct mmc_queue *mq, struct request *new_req)
{
	struct mmc_blk_data *md = mq->blkdata;
	struct mmc_card *card = md->queue.card;
	struct mmc_blk_request *brq;
	int disable_multi = 0, retry = 0, type, retune_retry_done = 0;
	enum mmc_blk_status status;
	struct mmc_queue_req *mqrq_cur = NULL;
	struct mmc_queue_req *mq_rq;
	struct request *old_req;
	struct mmc_async_req *new_areq;
	struct mmc_async_req *old_areq;
	bool req_pending = true;

	if (new_req) {
		mqrq_cur = req_to_mmc_queue_req(new_req);
		mq->qcnt++;
	}

	if (!mq->qcnt)
		return;

	do {
		if (new_req) {
			/*
			 * When 4KB native sector is enabled, only 8 blocks
			 * multiple read or write is allowed
			 */
			if (mmc_large_sector(card) &&
				!IS_ALIGNED(blk_rq_sectors(new_req), 8)) {
				pr_err("%s: Transfer size is not 4KB sector size aligned\n",
					new_req->rq_disk->disk_name);
				mmc_blk_rw_cmd_abort(mq, card, new_req, mqrq_cur);
				return;
			}

			mmc_blk_rw_rq_prep(mqrq_cur, card, 0, mq);
			new_areq = &mqrq_cur->areq;
		} else
			new_areq = NULL;

		old_areq = mmc_start_areq(card->host, new_areq, &status);
		if (!old_areq) {
			/*
			 * We have just put the first request into the pipeline
			 * and there is nothing more to do until it is
			 * complete.
			 */
			return;
		}

		/*
		 * An asynchronous request has been completed and we proceed
		 * to handle the result of it.
		 */
		mq_rq =	container_of(old_areq, struct mmc_queue_req, areq);
		brq = &mq_rq->brq;
		old_req = mmc_queue_req_to_req(mq_rq);
		type = rq_data_dir(old_req) == READ ? MMC_BLK_READ : MMC_BLK_WRITE;

		switch (status) {
		case MMC_BLK_SUCCESS:
		case MMC_BLK_PARTIAL:
			/*
			 * A block was successfully transferred.
			 */
			mmc_blk_reset_success(md, type);

			req_pending = blk_end_request(old_req, BLK_STS_OK,
						      brq->data.bytes_xfered);
			/*
			 * If the blk_end_request function returns non-zero even
			 * though all data has been transferred and no errors
			 * were returned by the host controller, it's a bug.
			 */
			if (status == MMC_BLK_SUCCESS && req_pending) {
				pr_err("%s BUG rq_tot %d d_xfer %d\n",
				       __func__, blk_rq_bytes(old_req),
				       brq->data.bytes_xfered);
				mmc_blk_rw_cmd_abort(mq, card, old_req, mq_rq);
				return;
			}
			break;
		case MMC_BLK_CMD_ERR:
			req_pending = mmc_blk_rw_cmd_err(md, card, brq, old_req, req_pending);
			if (mmc_blk_reset(md, card->host, type)) {
				if (req_pending)
					mmc_blk_rw_cmd_abort(mq, card, old_req, mq_rq);
				else
					mq->qcnt--;
				mmc_blk_rw_try_restart(mq, new_req, mqrq_cur);
				return;
			}
			if (!req_pending) {
				mq->qcnt--;
				mmc_blk_rw_try_restart(mq, new_req, mqrq_cur);
				return;
			}
			break;
		case MMC_BLK_RETRY:
			retune_retry_done = brq->retune_retry_done;
			if (retry++ < 5)
				break;
			/* Fall through */
		case MMC_BLK_ABORT:
			if (!mmc_blk_reset(md, card->host, type))
				break;
			mmc_blk_rw_cmd_abort(mq, card, old_req, mq_rq);
			mmc_blk_rw_try_restart(mq, new_req, mqrq_cur);
			return;
		case MMC_BLK_DATA_ERR: {
			int err;

			err = mmc_blk_reset(md, card->host, type);
			if (!err)
				break;
			if (err == -ENODEV) {
				mmc_blk_rw_cmd_abort(mq, card, old_req, mq_rq);
				mmc_blk_rw_try_restart(mq, new_req, mqrq_cur);
				return;
			}
			/* Fall through */
		}
		case MMC_BLK_ECC_ERR:
			if (brq->data.blocks > 1) {
				/* Redo read one sector at a time */
				pr_warn("%s: retrying using single block read\n",
					old_req->rq_disk->disk_name);
				disable_multi = 1;
				break;
			}
			/*
			 * After an error, we redo I/O one sector at a
			 * time, so we only reach here after trying to
			 * read a single sector.
			 */
			req_pending = blk_end_request(old_req, BLK_STS_IOERR,
						      brq->data.blksz);
			if (!req_pending) {
				mq->qcnt--;
				mmc_blk_rw_try_restart(mq, new_req, mqrq_cur);
				return;
			}
			break;
		case MMC_BLK_NOMEDIUM:
			mmc_blk_rw_cmd_abort(mq, card, old_req, mq_rq);
			mmc_blk_rw_try_restart(mq, new_req, mqrq_cur);
			return;
		default:
			pr_err("%s: Unhandled return value (%d)",
					old_req->rq_disk->disk_name, status);
			mmc_blk_rw_cmd_abort(mq, card, old_req, mq_rq);
			mmc_blk_rw_try_restart(mq, new_req, mqrq_cur);
			return;
		}

		if (req_pending) {
			/*
			 * In case of a incomplete request
			 * prepare it again and resend.
			 */
			mmc_blk_rw_rq_prep(mq_rq, card,
					disable_multi, mq);
			mmc_start_areq(card->host,
					&mq_rq->areq, NULL);
			mq_rq->brq.retune_retry_done = retune_retry_done;
		}
	} while (req_pending);

	mq->qcnt--;
}

void mmc_blk_issue_rq(struct mmc_queue *mq, struct request *req)
{
	int ret;
	struct mmc_blk_data *md = mq->blkdata;
	struct mmc_card *card = md->queue.card;

	if (req && !mq->qcnt)
		/* claim host only for the first request */
		mmc_get_card(card);

	ret = mmc_blk_part_switch(card, md->part_type);
	if (ret) {
		if (req) {
			blk_end_request_all(req, BLK_STS_IOERR);
		}
		goto out;
	}

	if (req) {
		switch (req_op(req)) {
		case REQ_OP_DRV_IN:
		case REQ_OP_DRV_OUT:
			/*
			 * Complete ongoing async transfer before issuing
			 * ioctl()s
			 */
			if (mq->qcnt)
				mmc_blk_issue_rw_rq(mq, NULL);
			mmc_blk_issue_drv_op(mq, req);
			break;
		case REQ_OP_DISCARD:
			/*
			 * Complete ongoing async transfer before issuing
			 * discard.
			 */
			if (mq->qcnt)
				mmc_blk_issue_rw_rq(mq, NULL);
			mmc_blk_issue_discard_rq(mq, req);
			break;
		case REQ_OP_SECURE_ERASE:
			/*
			 * Complete ongoing async transfer before issuing
			 * secure erase.
			 */
			if (mq->qcnt)
				mmc_blk_issue_rw_rq(mq, NULL);
			mmc_blk_issue_secdiscard_rq(mq, req);
			break;
		case REQ_OP_FLUSH:
			/*
			 * Complete ongoing async transfer before issuing
			 * flush.
			 */
			if (mq->qcnt)
				mmc_blk_issue_rw_rq(mq, NULL);
			mmc_blk_issue_flush(mq, req);
			break;
		default:
			/* Normal request, just issue it */
			mmc_blk_issue_rw_rq(mq, req);
			card->host->context_info.is_waiting_last_req = false;
			break;
		}
	} else {
		/* No request, flushing the pipeline with NULL */
		mmc_blk_issue_rw_rq(mq, NULL);
		card->host->context_info.is_waiting_last_req = false;
	}

out:
	if (!mq->qcnt)
		mmc_put_card(card);
}

static inline int mmc_blk_readonly(struct mmc_card *card)
{
	return mmc_card_readonly(card) ||
	       !(card->csd.cmdclass & CCC_BLOCK_WRITE);
}

static struct mmc_blk_data *mmc_blk_alloc_req(struct mmc_card *card,
					      struct device *parent,
					      sector_t size,
					      bool default_ro,
					      const char *subname,
					      int area_type)
{
	struct mmc_blk_data *md;
	int devidx, ret;

	devidx = ida_simple_get(&mmc_blk_ida, 0, max_devices, GFP_KERNEL);
	if (devidx < 0) {
		/*
		 * We get -ENOSPC because there are no more any available
		 * devidx. The reason may be that, either userspace haven't yet
		 * unmounted the partitions, which postpones mmc_blk_release()
		 * from being called, or the device has more partitions than
		 * what we support.
		 */
		if (devidx == -ENOSPC)
			dev_err(mmc_dev(card->host),
				"no more device IDs available\n");

		return ERR_PTR(devidx);
	}

	md = kzalloc(sizeof(struct mmc_blk_data), GFP_KERNEL);
	if (!md) {
		ret = -ENOMEM;
		goto out;
	}

	md->area_type = area_type;

	/*
	 * Set the read-only status based on the supported commands
	 * and the write protect switch.
	 */
	md->read_only = mmc_blk_readonly(card);

	md->disk = alloc_disk(perdev_minors);
	if (md->disk == NULL) {
		ret = -ENOMEM;
		goto err_kfree;
	}

	spin_lock_init(&md->lock);
	INIT_LIST_HEAD(&md->part);
	md->usage = 1;

	ret = mmc_init_queue(&md->queue, card, &md->lock, subname);
	if (ret)
		goto err_putdisk;

	md->queue.blkdata = md;

	md->disk->major	= MMC_BLOCK_MAJOR;
	md->disk->first_minor = devidx * perdev_minors;
	md->disk->fops = &mmc_bdops;
	md->disk->private_data = md;
	md->disk->queue = md->queue.queue;
	md->parent = parent;
	set_disk_ro(md->disk, md->read_only || default_ro);
	md->disk->flags = GENHD_FL_EXT_DEVT;
	if (area_type & (MMC_BLK_DATA_AREA_RPMB | MMC_BLK_DATA_AREA_BOOT))
		md->disk->flags |= GENHD_FL_NO_PART_SCAN;

	/*
	 * As discussed on lkml, GENHD_FL_REMOVABLE should:
	 *
	 * - be set for removable media with permanent block devices
	 * - be unset for removable block devices with permanent media
	 *
	 * Since MMC block devices clearly fall under the second
	 * case, we do not set GENHD_FL_REMOVABLE.  Userspace
	 * should use the block device creation/destruction hotplug
	 * messages to tell when the card is present.
	 */

	snprintf(md->disk->disk_name, sizeof(md->disk->disk_name),
		 "mmcblk%u%s", card->host->index, subname ? subname : "");

	if (mmc_card_mmc(card))
		blk_queue_logical_block_size(md->queue.queue,
					     card->ext_csd.data_sector_size);
	else
		blk_queue_logical_block_size(md->queue.queue, 512);

	set_capacity(md->disk, size);

	if (mmc_host_cmd23(card->host)) {
		if ((mmc_card_mmc(card) &&
		     card->csd.mmca_vsn >= CSD_SPEC_VER_3) ||
		    (mmc_card_sd(card) &&
		     card->scr.cmds & SD_SCR_CMD23_SUPPORT))
			md->flags |= MMC_BLK_CMD23;
	}

	if (mmc_card_mmc(card) &&
	    md->flags & MMC_BLK_CMD23 &&
	    ((card->ext_csd.rel_param & EXT_CSD_WR_REL_PARAM_EN) ||
	     card->ext_csd.rel_sectors)) {
		md->flags |= MMC_BLK_REL_WR;
		blk_queue_write_cache(md->queue.queue, true, true);
	}

	return md;

 err_putdisk:
	put_disk(md->disk);
 err_kfree:
	kfree(md);
 out:
	ida_simple_remove(&mmc_blk_ida, devidx);
	return ERR_PTR(ret);
}

static struct mmc_blk_data *mmc_blk_alloc(struct mmc_card *card)
{
	sector_t size;

	if (!mmc_card_sd(card) && mmc_card_blockaddr(card)) {
		/*
		 * The EXT_CSD sector count is in number or 512 byte
		 * sectors.
		 */
		size = card->ext_csd.sectors;
	} else {
		/*
		 * The CSD capacity field is in units of read_blkbits.
		 * set_capacity takes units of 512 bytes.
		 */
		size = (typeof(sector_t))card->csd.capacity
			<< (card->csd.read_blkbits - 9);
	}

	return mmc_blk_alloc_req(card, &card->dev, size, false, NULL,
					MMC_BLK_DATA_AREA_MAIN);
}

static int mmc_blk_alloc_part(struct mmc_card *card,
			      struct mmc_blk_data *md,
			      unsigned int part_type,
			      sector_t size,
			      bool default_ro,
			      const char *subname,
			      int area_type)
{
	char cap_str[10];
	struct mmc_blk_data *part_md;

	part_md = mmc_blk_alloc_req(card, disk_to_dev(md->disk), size, default_ro,
				    subname, area_type);
	if (IS_ERR(part_md))
		return PTR_ERR(part_md);
	part_md->part_type = part_type;
	list_add(&part_md->part, &md->part);

	string_get_size((u64)get_capacity(part_md->disk), 512, STRING_UNITS_2,
			cap_str, sizeof(cap_str));
	pr_info("%s: %s %s partition %u %s\n",
	       part_md->disk->disk_name, mmc_card_id(card),
	       mmc_card_name(card), part_md->part_type, cap_str);
	return 0;
}

/* MMC Physical partitions consist of two boot partitions and
 * up to four general purpose partitions.
 * For each partition enabled in EXT_CSD a block device will be allocatedi
 * to provide access to the partition.
 */

static int mmc_blk_alloc_parts(struct mmc_card *card, struct mmc_blk_data *md)
{
	int idx, ret = 0;

	if (!mmc_card_mmc(card))
		return 0;

	for (idx = 0; idx < card->nr_parts; idx++) {
		if (card->part[idx].size) {
			ret = mmc_blk_alloc_part(card, md,
				card->part[idx].part_cfg,
				card->part[idx].size >> 9,
				card->part[idx].force_ro,
				card->part[idx].name,
				card->part[idx].area_type);
			if (ret)
				return ret;
		}
	}

	return ret;
}

static void mmc_blk_remove_req(struct mmc_blk_data *md)
{
	struct mmc_card *card;

	if (md) {
		/*
		 * Flush remaining requests and free queues. It
		 * is freeing the queue that stops new requests
		 * from being accepted.
		 */
		card = md->queue.card;
		spin_lock_irq(md->queue.queue->queue_lock);
		queue_flag_set(QUEUE_FLAG_BYPASS, md->queue.queue);
		spin_unlock_irq(md->queue.queue->queue_lock);
		blk_set_queue_dying(md->queue.queue);
		mmc_cleanup_queue(&md->queue);
		if (md->disk->flags & GENHD_FL_UP) {
			device_remove_file(disk_to_dev(md->disk), &md->force_ro);
			if ((md->area_type & MMC_BLK_DATA_AREA_BOOT) &&
					card->ext_csd.boot_ro_lockable)
				device_remove_file(disk_to_dev(md->disk),
					&md->power_ro_lock);

			del_gendisk(md->disk);
		}
		mmc_blk_put(md);
	}
}

static void mmc_blk_remove_parts(struct mmc_card *card,
				 struct mmc_blk_data *md)
{
	struct list_head *pos, *q;
	struct mmc_blk_data *part_md;

	list_for_each_safe(pos, q, &md->part) {
		part_md = list_entry(pos, struct mmc_blk_data, part);
		list_del(pos);
		mmc_blk_remove_req(part_md);
	}
}

static int mmc_add_disk(struct mmc_blk_data *md)
{
	int ret;
	struct mmc_card *card = md->queue.card;

	device_add_disk(md->parent, md->disk);
	md->force_ro.show = force_ro_show;
	md->force_ro.store = force_ro_store;
	sysfs_attr_init(&md->force_ro.attr);
	md->force_ro.attr.name = "force_ro";
	md->force_ro.attr.mode = S_IRUGO | S_IWUSR;
	ret = device_create_file(disk_to_dev(md->disk), &md->force_ro);
	if (ret)
		goto force_ro_fail;

	if ((md->area_type & MMC_BLK_DATA_AREA_BOOT) &&
	     card->ext_csd.boot_ro_lockable) {
		umode_t mode;

		if (card->ext_csd.boot_ro_lock & EXT_CSD_BOOT_WP_B_PWR_WP_DIS)
			mode = S_IRUGO;
		else
			mode = S_IRUGO | S_IWUSR;

		md->power_ro_lock.show = power_ro_lock_show;
		md->power_ro_lock.store = power_ro_lock_store;
		sysfs_attr_init(&md->power_ro_lock.attr);
		md->power_ro_lock.attr.mode = mode;
		md->power_ro_lock.attr.name =
					"ro_lock_until_next_power_on";
		ret = device_create_file(disk_to_dev(md->disk),
				&md->power_ro_lock);
		if (ret)
			goto power_ro_lock_fail;
	}
	return ret;

power_ro_lock_fail:
	device_remove_file(disk_to_dev(md->disk), &md->force_ro);
force_ro_fail:
	del_gendisk(md->disk);

	return ret;
}

#ifdef CONFIG_DEBUG_FS

static int mmc_dbg_card_status_get(void *data, u64 *val)
{
	struct mmc_card *card = data;
	struct mmc_blk_data *md = dev_get_drvdata(&card->dev);
	struct mmc_queue *mq = &md->queue;
	struct request *req;
	int ret;

	/* Ask the block layer about the card status */
	req = blk_get_request(mq->queue, REQ_OP_DRV_IN, __GFP_RECLAIM);
	req_to_mmc_queue_req(req)->drv_op = MMC_DRV_OP_GET_CARD_STATUS;
	blk_execute_rq(mq->queue, NULL, req, 0);
	ret = req_to_mmc_queue_req(req)->drv_op_result;
	if (ret >= 0) {
		*val = ret;
		ret = 0;
	}

	return ret;
}
DEFINE_SIMPLE_ATTRIBUTE(mmc_dbg_card_status_fops, mmc_dbg_card_status_get,
		NULL, "%08llx\n");

/* That is two digits * 512 + 1 for newline */
#define EXT_CSD_STR_LEN 1025

static int mmc_ext_csd_open(struct inode *inode, struct file *filp)
{
	struct mmc_card *card = inode->i_private;
	struct mmc_blk_data *md = dev_get_drvdata(&card->dev);
	struct mmc_queue *mq = &md->queue;
	struct request *req;
	char *buf;
	ssize_t n = 0;
	u8 *ext_csd;
	int err, i;

	buf = kmalloc(EXT_CSD_STR_LEN + 1, GFP_KERNEL);
	if (!buf)
		return -ENOMEM;

	/* Ask the block layer for the EXT CSD */
	req = blk_get_request(mq->queue, REQ_OP_DRV_IN, __GFP_RECLAIM);
	req_to_mmc_queue_req(req)->drv_op = MMC_DRV_OP_GET_EXT_CSD;
	req_to_mmc_queue_req(req)->drv_op_data = &ext_csd;
	blk_execute_rq(mq->queue, NULL, req, 0);
	err = req_to_mmc_queue_req(req)->drv_op_result;
	if (err) {
		pr_err("FAILED %d\n", err);
		goto out_free;
	}

	for (i = 0; i < 512; i++)
		n += sprintf(buf + n, "%02x", ext_csd[i]);
	n += sprintf(buf + n, "\n");

	if (n != EXT_CSD_STR_LEN) {
		err = -EINVAL;
		goto out_free;
	}

	filp->private_data = buf;
	kfree(ext_csd);
	return 0;

out_free:
	kfree(buf);
	return err;
}

static ssize_t mmc_ext_csd_read(struct file *filp, char __user *ubuf,
				size_t cnt, loff_t *ppos)
{
	char *buf = filp->private_data;

	return simple_read_from_buffer(ubuf, cnt, ppos,
				       buf, EXT_CSD_STR_LEN);
}

static int mmc_ext_csd_release(struct inode *inode, struct file *file)
{
	kfree(file->private_data);
	return 0;
}

static const struct file_operations mmc_dbg_ext_csd_fops = {
	.open		= mmc_ext_csd_open,
	.read		= mmc_ext_csd_read,
	.release	= mmc_ext_csd_release,
	.llseek		= default_llseek,
};

static int mmc_blk_add_debugfs(struct mmc_card *card)
{
	struct dentry *root;

	if (!card->debugfs_root)
		return 0;

	root = card->debugfs_root;

	if (mmc_card_mmc(card) || mmc_card_sd(card)) {
		if (!debugfs_create_file("status", S_IRUSR, root, card,
					 &mmc_dbg_card_status_fops))
			return -EIO;
	}

	if (mmc_card_mmc(card)) {
		if (!debugfs_create_file("ext_csd", S_IRUSR, root, card,
					 &mmc_dbg_ext_csd_fops))
			return -EIO;
	}

	return 0;
}


#else

static int mmc_blk_add_debugfs(struct mmc_card *card)
{
	return 0;
}

#endif /* CONFIG_DEBUG_FS */

static int mmc_blk_probe(struct mmc_card *card)
{
	struct mmc_blk_data *md, *part_md;
	char cap_str[10];

	/*
	 * Check that the card supports the command class(es) we need.
	 */
	if (!(card->csd.cmdclass & CCC_BLOCK_READ))
		return -ENODEV;

	mmc_fixup_device(card, mmc_blk_fixups);

	md = mmc_blk_alloc(card);
	if (IS_ERR(md))
		return PTR_ERR(md);

	string_get_size((u64)get_capacity(md->disk), 512, STRING_UNITS_2,
			cap_str, sizeof(cap_str));
	pr_info("%s: %s %s %s %s\n",
		md->disk->disk_name, mmc_card_id(card), mmc_card_name(card),
		cap_str, md->read_only ? "(ro)" : "");

	if (mmc_blk_alloc_parts(card, md))
		goto out;

	dev_set_drvdata(&card->dev, md);

	if (mmc_add_disk(md))
		goto out;

	list_for_each_entry(part_md, &md->part, part) {
		if (mmc_add_disk(part_md))
			goto out;
	}

	/* Add two debugfs entries */
	mmc_blk_add_debugfs(card);

	pm_runtime_set_autosuspend_delay(&card->dev, 3000);
	pm_runtime_use_autosuspend(&card->dev);

	/*
	 * Don't enable runtime PM for SD-combo cards here. Leave that
	 * decision to be taken during the SDIO init sequence instead.
	 */
	if (card->type != MMC_TYPE_SD_COMBO) {
		pm_runtime_set_active(&card->dev);
		pm_runtime_enable(&card->dev);
	}

	return 0;

 out:
	mmc_blk_remove_parts(card, md);
	mmc_blk_remove_req(md);
	return 0;
}

static void mmc_blk_remove(struct mmc_card *card)
{
	struct mmc_blk_data *md = dev_get_drvdata(&card->dev);

	mmc_blk_remove_parts(card, md);
	pm_runtime_get_sync(&card->dev);
	mmc_claim_host(card->host);
	mmc_blk_part_switch(card, md->part_type);
	mmc_release_host(card->host);
	if (card->type != MMC_TYPE_SD_COMBO)
		pm_runtime_disable(&card->dev);
	pm_runtime_put_noidle(&card->dev);
	mmc_blk_remove_req(md);
	dev_set_drvdata(&card->dev, NULL);
}

static int _mmc_blk_suspend(struct mmc_card *card)
{
	struct mmc_blk_data *part_md;
	struct mmc_blk_data *md = dev_get_drvdata(&card->dev);

	if (md) {
		mmc_queue_suspend(&md->queue);
		list_for_each_entry(part_md, &md->part, part) {
			mmc_queue_suspend(&part_md->queue);
		}
	}
	return 0;
}

static void mmc_blk_shutdown(struct mmc_card *card)
{
	_mmc_blk_suspend(card);
}

#ifdef CONFIG_PM_SLEEP
static int mmc_blk_suspend(struct device *dev)
{
	struct mmc_card *card = mmc_dev_to_card(dev);

	return _mmc_blk_suspend(card);
}

static int mmc_blk_resume(struct device *dev)
{
	struct mmc_blk_data *part_md;
	struct mmc_blk_data *md = dev_get_drvdata(dev);

	if (md) {
		/*
		 * Resume involves the card going into idle state,
		 * so current partition is always the main one.
		 */
		md->part_curr = md->part_type;
		mmc_queue_resume(&md->queue);
		list_for_each_entry(part_md, &md->part, part) {
			mmc_queue_resume(&part_md->queue);
		}
	}
	return 0;
}
#endif

static SIMPLE_DEV_PM_OPS(mmc_blk_pm_ops, mmc_blk_suspend, mmc_blk_resume);

static struct mmc_driver mmc_driver = {
	.drv		= {
		.name	= "mmcblk",
		.pm	= &mmc_blk_pm_ops,
	},
	.probe		= mmc_blk_probe,
	.remove		= mmc_blk_remove,
	.shutdown	= mmc_blk_shutdown,
};

static int __init mmc_blk_init(void)
{
	int res;

	if (perdev_minors != CONFIG_MMC_BLOCK_MINORS)
		pr_info("mmcblk: using %d minors per device\n", perdev_minors);

	max_devices = min(MAX_DEVICES, (1 << MINORBITS) / perdev_minors);

	res = register_blkdev(MMC_BLOCK_MAJOR, "mmc");
	if (res)
		goto out;

	res = mmc_register_driver(&mmc_driver);
	if (res)
		goto out2;

	return 0;
 out2:
	unregister_blkdev(MMC_BLOCK_MAJOR, "mmc");
 out:
	return res;
}

static void __exit mmc_blk_exit(void)
{
	mmc_unregister_driver(&mmc_driver);
	unregister_blkdev(MMC_BLOCK_MAJOR, "mmc");
}

module_init(mmc_blk_init);
module_exit(mmc_blk_exit);

MODULE_LICENSE("GPL");
MODULE_DESCRIPTION("Multimedia Card (MMC) block device driver");
<|MERGE_RESOLUTION|>--- conflicted
+++ resolved
@@ -127,11 +127,7 @@
 MODULE_PARM_DESC(perdev_minors, "Minors numbers to allocate per device");
 
 static inline int mmc_blk_part_switch(struct mmc_card *card,
-<<<<<<< HEAD
-				      struct mmc_blk_data *md);
-=======
 				      unsigned int part_type);
->>>>>>> bb176f67
 
 static struct mmc_blk_data *mmc_blk_get(struct gendisk *disk)
 {
@@ -193,10 +189,6 @@
 {
 	int ret;
 	struct mmc_blk_data *md, *part_md;
-<<<<<<< HEAD
-	struct mmc_card *card;
-=======
->>>>>>> bb176f67
 	struct mmc_queue *mq;
 	struct request *req;
 	unsigned long set;
@@ -209,10 +201,6 @@
 
 	md = mmc_blk_get(dev_to_disk(dev));
 	mq = &md->queue;
-<<<<<<< HEAD
-	card = md->queue.card;
-=======
->>>>>>> bb176f67
 
 	/* Dispatch locking to the block layer */
 	req = blk_get_request(mq->queue, REQ_OP_DRV_OUT, __GFP_RECLAIM);
@@ -570,25 +558,10 @@
 {
 	struct mmc_blk_ioc_data *idata;
 	struct mmc_blk_ioc_data *idatas[1];
-<<<<<<< HEAD
-	struct mmc_blk_data *md;
-=======
->>>>>>> bb176f67
 	struct mmc_queue *mq;
 	struct mmc_card *card;
 	int err = 0, ioc_err = 0;
 	struct request *req;
-<<<<<<< HEAD
-
-	/*
-	 * The caller must have CAP_SYS_RAWIO, and must be calling this on the
-	 * whole block device, not on a partition.  This prevents overspray
-	 * between sibling partitions.
-	 */
-	if ((!capable(CAP_SYS_RAWIO)) || (bdev != bdev->bd_contains))
-		return -EPERM;
-=======
->>>>>>> bb176f67
 
 	idata = mmc_blk_ioctl_copy_from_user(ic_ptr);
 	if (IS_ERR(idata))
@@ -609,11 +582,7 @@
 		__GFP_RECLAIM);
 	idatas[0] = idata;
 	req_to_mmc_queue_req(req)->drv_op = MMC_DRV_OP_IOCTL;
-<<<<<<< HEAD
-	req_to_mmc_queue_req(req)->idata = idatas;
-=======
 	req_to_mmc_queue_req(req)->drv_op_data = idatas;
->>>>>>> bb176f67
 	req_to_mmc_queue_req(req)->ioc_count = 1;
 	blk_execute_rq(mq->queue, NULL, req, 0);
 	ioc_err = req_to_mmc_queue_req(req)->drv_op_result;
@@ -632,25 +601,10 @@
 	struct mmc_blk_ioc_data **idata = NULL;
 	struct mmc_ioc_cmd __user *cmds = user->cmds;
 	struct mmc_card *card;
-<<<<<<< HEAD
-	struct mmc_blk_data *md;
-=======
->>>>>>> bb176f67
 	struct mmc_queue *mq;
 	int i, err = 0, ioc_err = 0;
 	__u64 num_of_cmds;
 	struct request *req;
-<<<<<<< HEAD
-
-	/*
-	 * The caller must have CAP_SYS_RAWIO, and must be calling this on the
-	 * whole block device, not on a partition.  This prevents overspray
-	 * between sibling partitions.
-	 */
-	if ((!capable(CAP_SYS_RAWIO)) || (bdev != bdev->bd_contains))
-		return -EPERM;
-=======
->>>>>>> bb176f67
 
 	if (copy_from_user(&num_of_cmds, &user->num_of_cmds,
 			   sizeof(num_of_cmds)))
@@ -690,11 +644,7 @@
 		idata[0]->ic.write_flag ? REQ_OP_DRV_OUT : REQ_OP_DRV_IN,
 		__GFP_RECLAIM);
 	req_to_mmc_queue_req(req)->drv_op = MMC_DRV_OP_IOCTL;
-<<<<<<< HEAD
-	req_to_mmc_queue_req(req)->idata = idata;
-=======
 	req_to_mmc_queue_req(req)->drv_op_data = idata;
->>>>>>> bb176f67
 	req_to_mmc_queue_req(req)->ioc_count = num_of_cmds;
 	blk_execute_rq(mq->queue, NULL, req, 0);
 	ioc_err = req_to_mmc_queue_req(req)->drv_op_result;
@@ -705,11 +655,6 @@
 
 	blk_put_request(req);
 
-<<<<<<< HEAD
-cmd_done:
-	mmc_blk_put(md);
-=======
->>>>>>> bb176f67
 cmd_err:
 	for (i = 0; i < num_of_cmds; i++) {
 		kfree(idata[i]->buf);
@@ -1229,13 +1174,10 @@
 	struct mmc_queue_req *mq_rq;
 	struct mmc_card *card = mq->card;
 	struct mmc_blk_data *md = mq->blkdata;
-<<<<<<< HEAD
-=======
 	struct mmc_blk_data *main_md = dev_get_drvdata(&card->dev);
 	struct mmc_blk_ioc_data **idata;
 	u8 **ext_csd;
 	u32 status;
->>>>>>> bb176f67
 	int ret;
 	int i;
 
@@ -1243,24 +1185,15 @@
 
 	switch (mq_rq->drv_op) {
 	case MMC_DRV_OP_IOCTL:
-<<<<<<< HEAD
-		for (i = 0, ret = 0; i < mq_rq->ioc_count; i++) {
-			ret = __mmc_blk_ioctl_cmd(card, md, mq_rq->idata[i]);
-=======
 		idata = mq_rq->drv_op_data;
 		for (i = 0, ret = 0; i < mq_rq->ioc_count; i++) {
 			ret = __mmc_blk_ioctl_cmd(card, md, idata[i]);
->>>>>>> bb176f67
 			if (ret)
 				break;
 		}
 		/* Always switch back to main area after RPMB access */
 		if (md->area_type & MMC_BLK_DATA_AREA_RPMB)
-<<<<<<< HEAD
-			mmc_blk_part_switch(card, dev_get_drvdata(&card->dev));
-=======
 			mmc_blk_part_switch(card, main_md->part_type);
->>>>>>> bb176f67
 		break;
 	case MMC_DRV_OP_BOOT_WP:
 		ret = mmc_switch(card, EXT_CSD_CMD_SET_NORMAL, EXT_CSD_BOOT_WP,
@@ -1274,8 +1207,6 @@
 			card->ext_csd.boot_ro_lock |=
 				EXT_CSD_BOOT_WP_B_PWR_WP_EN;
 		break;
-<<<<<<< HEAD
-=======
 	case MMC_DRV_OP_GET_CARD_STATUS:
 		ret = mmc_send_status(card, &status);
 		if (!ret)
@@ -1285,7 +1216,6 @@
 		ext_csd = mq_rq->drv_op_data;
 		ret = mmc_get_ext_csd(card, ext_csd);
 		break;
->>>>>>> bb176f67
 	default:
 		pr_err("%s: unknown driver specific operation\n",
 		       md->disk->disk_name);

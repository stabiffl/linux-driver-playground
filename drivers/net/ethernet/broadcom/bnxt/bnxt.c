--- conflicted
+++ resolved
@@ -2213,20 +2213,11 @@
 			DIV_ROUND_UP(fw_health->polling_dsecs * HZ,
 				     bp->current_interval * 10);
 		fw_health->tmr_counter = fw_health->tmr_multiplier;
-<<<<<<< HEAD
-		if (!fw_health->enabled) {
-			fw_health->last_fw_heartbeat =
-				bnxt_fw_health_readl(bp, BNXT_FW_HEARTBEAT_REG);
-			fw_health->last_fw_reset_cnt =
-				bnxt_fw_health_readl(bp, BNXT_FW_RESET_CNT_REG);
-		}
-=======
 		if (!fw_health->enabled)
 			fw_health->last_fw_heartbeat =
 				bnxt_fw_health_readl(bp, BNXT_FW_HEARTBEAT_REG);
 		fw_health->last_fw_reset_cnt =
 			bnxt_fw_health_readl(bp, BNXT_FW_RESET_CNT_REG);
->>>>>>> 318a54c0
 		netif_info(bp, drv, bp->dev,
 			   "Error recovery info: error recovery[1], master[%d], reset count[%u], health status: 0x%x\n",
 			   fw_health->master, fw_health->last_fw_reset_cnt,
@@ -3253,12 +3244,6 @@
 
 static void bnxt_free_cp_arrays(struct bnxt_cp_ring_info *cpr)
 {
-<<<<<<< HEAD
-	kfree(cpr->cp_desc_ring);
-	cpr->cp_desc_ring = NULL;
-	kfree(cpr->cp_desc_mapping);
-	cpr->cp_desc_mapping = NULL;
-=======
 	struct bnxt_ring_struct *ring = &cpr->cp_ring_struct;
 
 	kfree(cpr->cp_desc_ring);
@@ -3267,7 +3252,6 @@
 	kfree(cpr->cp_desc_mapping);
 	cpr->cp_desc_mapping = NULL;
 	ring->ring_mem.dma_arr = NULL;
->>>>>>> 318a54c0
 }
 
 static int bnxt_alloc_cp_arrays(struct bnxt_cp_ring_info *cpr, int n)
@@ -4890,19 +4874,11 @@
 	struct hwrm_cfa_l2_filter_alloc_output *resp;
 	struct hwrm_cfa_l2_filter_alloc_input *req;
 	int rc;
-<<<<<<< HEAD
 
 	rc = hwrm_req_init(bp, req, HWRM_CFA_L2_FILTER_ALLOC);
 	if (rc)
 		return rc;
 
-=======
-
-	rc = hwrm_req_init(bp, req, HWRM_CFA_L2_FILTER_ALLOC);
-	if (rc)
-		return rc;
-
->>>>>>> 318a54c0
 	req->flags = cpu_to_le32(CFA_L2_FILTER_ALLOC_REQ_FLAGS_PATH_RX);
 	if (!BNXT_CHIP_TYPE_NITRO_A0(bp))
 		req->flags |=
@@ -5223,19 +5199,11 @@
 	struct bnxt_vnic_info *vnic = &bp->vnic_info[vnic_id];
 	struct hwrm_vnic_plcmodes_cfg_input *req;
 	int rc;
-<<<<<<< HEAD
 
 	rc = hwrm_req_init(bp, req, HWRM_VNIC_PLCMODES_CFG);
 	if (rc)
 		return rc;
 
-=======
-
-	rc = hwrm_req_init(bp, req, HWRM_VNIC_PLCMODES_CFG);
-	if (rc)
-		return rc;
-
->>>>>>> 318a54c0
 	req->flags = cpu_to_le32(VNIC_PLCMODES_CFG_REQ_FLAGS_JUMBO_PLACEMENT |
 				 VNIC_PLCMODES_CFG_REQ_FLAGS_HDS_IPV4 |
 				 VNIC_PLCMODES_CFG_REQ_FLAGS_HDS_IPV6);
@@ -5384,17 +5352,10 @@
 {
 	if (bp->vnic_info[vnic_id].fw_vnic_id != INVALID_HW_RING_ID) {
 		struct hwrm_vnic_free_input *req;
-<<<<<<< HEAD
 
 		if (hwrm_req_init(bp, req, HWRM_VNIC_FREE))
 			return;
 
-=======
-
-		if (hwrm_req_init(bp, req, HWRM_VNIC_FREE))
-			return;
-
->>>>>>> 318a54c0
 		req->vnic_id =
 			cpu_to_le32(bp->vnic_info[vnic_id].fw_vnic_id);
 
@@ -5682,38 +5643,22 @@
 
 	if (BNXT_PF(bp)) {
 		struct hwrm_func_cfg_input *req;
-<<<<<<< HEAD
 
 		rc = hwrm_req_init(bp, req, HWRM_FUNC_CFG);
 		if (rc)
 			return rc;
 
-=======
-
-		rc = hwrm_req_init(bp, req, HWRM_FUNC_CFG);
-		if (rc)
-			return rc;
-
->>>>>>> 318a54c0
 		req->fid = cpu_to_le16(0xffff);
 		req->enables = cpu_to_le32(FUNC_CFG_REQ_ENABLES_ASYNC_EVENT_CR);
 		req->async_event_cr = cpu_to_le16(idx);
 		return hwrm_req_send(bp, req);
 	} else {
 		struct hwrm_func_vf_cfg_input *req;
-<<<<<<< HEAD
 
 		rc = hwrm_req_init(bp, req, HWRM_FUNC_VF_CFG);
 		if (rc)
 			return rc;
 
-=======
-
-		rc = hwrm_req_init(bp, req, HWRM_FUNC_VF_CFG);
-		if (rc)
-			return rc;
-
->>>>>>> 318a54c0
 		req->enables =
 			cpu_to_le32(FUNC_VF_CFG_REQ_ENABLES_ASYNC_EVENT_CR);
 		req->async_event_cr = cpu_to_le16(idx);
@@ -5900,19 +5845,11 @@
 	rc = hwrm_req_init(bp, req, HWRM_RING_FREE);
 	if (rc)
 		goto exit;
-<<<<<<< HEAD
 
 	req->cmpl_ring = cpu_to_le16(cmpl_ring_id);
 	req->ring_type = ring_type;
 	req->ring_id = cpu_to_le16(ring->fw_ring_id);
 
-=======
-
-	req->cmpl_ring = cpu_to_le16(cmpl_ring_id);
-	req->ring_type = ring_type;
-	req->ring_id = cpu_to_le16(ring->fw_ring_id);
-
->>>>>>> 318a54c0
 	resp = hwrm_req_hold(bp, req);
 	rc = hwrm_req_send(bp, req);
 	error_code = le16_to_cpu(resp->error_code);
@@ -9978,19 +9915,11 @@
 {
 	struct hwrm_wol_filter_free_input *req;
 	int rc;
-<<<<<<< HEAD
 
 	rc = hwrm_req_init(bp, req, HWRM_WOL_FILTER_FREE);
 	if (rc)
 		return rc;
 
-=======
-
-	rc = hwrm_req_init(bp, req, HWRM_WOL_FILTER_FREE);
-	if (rc)
-		return rc;
-
->>>>>>> 318a54c0
 	req->port_id = cpu_to_le16(bp->pf.port_id);
 	req->enables = cpu_to_le32(WOL_FILTER_FREE_REQ_ENABLES_WOL_FILTER_ID);
 	req->wol_filter_id = bp->wol_filter_id;

#include <linux/kernel.h>
#include <linux/skbuff.h>
#include <linux/export.h>
#include <linux/ip.h>
#include <linux/ipv6.h>
#include <linux/if_vlan.h>
#include <net/dsa.h>
#include <net/ip.h>
#include <net/ipv6.h>
#include <net/gre.h>
#include <net/pptp.h>
#include <linux/igmp.h>
#include <linux/icmp.h>
#include <linux/sctp.h>
#include <linux/dccp.h>
#include <linux/if_tunnel.h>
#include <linux/if_pppox.h>
#include <linux/ppp_defs.h>
#include <linux/stddef.h>
#include <linux/if_ether.h>
#include <linux/mpls.h>
#include <linux/tcp.h>
#include <net/flow_dissector.h>
#include <scsi/fc/fc_fcoe.h>

static void dissector_set_key(struct flow_dissector *flow_dissector,
			      enum flow_dissector_key_id key_id)
{
	flow_dissector->used_keys |= (1 << key_id);
}

void skb_flow_dissector_init(struct flow_dissector *flow_dissector,
			     const struct flow_dissector_key *key,
			     unsigned int key_count)
{
	unsigned int i;

	memset(flow_dissector, 0, sizeof(*flow_dissector));

	for (i = 0; i < key_count; i++, key++) {
		/* User should make sure that every key target offset is withing
		 * boundaries of unsigned short.
		 */
		BUG_ON(key->offset > USHRT_MAX);
		BUG_ON(dissector_uses_key(flow_dissector,
					  key->key_id));

		dissector_set_key(flow_dissector, key->key_id);
		flow_dissector->offset[key->key_id] = key->offset;
	}

	/* Ensure that the dissector always includes control and basic key.
	 * That way we are able to avoid handling lack of these in fast path.
	 */
	BUG_ON(!dissector_uses_key(flow_dissector,
				   FLOW_DISSECTOR_KEY_CONTROL));
	BUG_ON(!dissector_uses_key(flow_dissector,
				   FLOW_DISSECTOR_KEY_BASIC));
}
EXPORT_SYMBOL(skb_flow_dissector_init);

/**
 * skb_flow_get_be16 - extract be16 entity
 * @skb: sk_buff to extract from
 * @poff: offset to extract at
 * @data: raw buffer pointer to the packet
 * @hlen: packet header length
 *
 * The function will try to retrieve a be32 entity at
 * offset poff
 */
static __be16 skb_flow_get_be16(const struct sk_buff *skb, int poff,
				void *data, int hlen)
{
	__be16 *u, _u;

	u = __skb_header_pointer(skb, poff, sizeof(_u), data, hlen, &_u);
	if (u)
		return *u;

	return 0;
}

/**
 * __skb_flow_get_ports - extract the upper layer ports and return them
 * @skb: sk_buff to extract the ports from
 * @thoff: transport header offset
 * @ip_proto: protocol for which to get port offset
 * @data: raw buffer pointer to the packet, if NULL use skb->data
 * @hlen: packet header length, if @data is NULL use skb_headlen(skb)
 *
 * The function will try to retrieve the ports at offset thoff + poff where poff
 * is the protocol port offset returned from proto_ports_offset
 */
__be32 __skb_flow_get_ports(const struct sk_buff *skb, int thoff, u8 ip_proto,
			    void *data, int hlen)
{
	int poff = proto_ports_offset(ip_proto);

	if (!data) {
		data = skb->data;
		hlen = skb_headlen(skb);
	}

	if (poff >= 0) {
		__be32 *ports, _ports;

		ports = __skb_header_pointer(skb, thoff + poff,
					     sizeof(_ports), data, hlen, &_ports);
		if (ports)
			return *ports;
	}

	return 0;
}
EXPORT_SYMBOL(__skb_flow_get_ports);

static enum flow_dissect_ret
__skb_flow_dissect_mpls(const struct sk_buff *skb,
			struct flow_dissector *flow_dissector,
			void *target_container, void *data, int nhoff, int hlen)
{
	struct flow_dissector_key_keyid *key_keyid;
	struct mpls_label *hdr, _hdr[2];
	u32 entry, label;

	if (!dissector_uses_key(flow_dissector,
				FLOW_DISSECTOR_KEY_MPLS_ENTROPY) &&
	    !dissector_uses_key(flow_dissector, FLOW_DISSECTOR_KEY_MPLS))
		return FLOW_DISSECT_RET_OUT_GOOD;

	hdr = __skb_header_pointer(skb, nhoff, sizeof(_hdr), data,
				   hlen, &_hdr);
	if (!hdr)
		return FLOW_DISSECT_RET_OUT_BAD;

	entry = ntohl(hdr[0].entry);
	label = (entry & MPLS_LS_LABEL_MASK) >> MPLS_LS_LABEL_SHIFT;

	if (dissector_uses_key(flow_dissector, FLOW_DISSECTOR_KEY_MPLS)) {
		struct flow_dissector_key_mpls *key_mpls;

		key_mpls = skb_flow_dissector_target(flow_dissector,
						     FLOW_DISSECTOR_KEY_MPLS,
						     target_container);
		key_mpls->mpls_label = label;
		key_mpls->mpls_ttl = (entry & MPLS_LS_TTL_MASK)
					>> MPLS_LS_TTL_SHIFT;
		key_mpls->mpls_tc = (entry & MPLS_LS_TC_MASK)
					>> MPLS_LS_TC_SHIFT;
		key_mpls->mpls_bos = (entry & MPLS_LS_S_MASK)
					>> MPLS_LS_S_SHIFT;
	}

	if (label == MPLS_LABEL_ENTROPY) {
		key_keyid = skb_flow_dissector_target(flow_dissector,
						      FLOW_DISSECTOR_KEY_MPLS_ENTROPY,
						      target_container);
		key_keyid->keyid = hdr[1].entry & htonl(MPLS_LS_LABEL_MASK);
	}
	return FLOW_DISSECT_RET_OUT_GOOD;
}

static enum flow_dissect_ret
__skb_flow_dissect_arp(const struct sk_buff *skb,
		       struct flow_dissector *flow_dissector,
		       void *target_container, void *data, int nhoff, int hlen)
{
	struct flow_dissector_key_arp *key_arp;
	struct {
		unsigned char ar_sha[ETH_ALEN];
		unsigned char ar_sip[4];
		unsigned char ar_tha[ETH_ALEN];
		unsigned char ar_tip[4];
	} *arp_eth, _arp_eth;
	const struct arphdr *arp;
	struct arphdr _arp;

	if (!dissector_uses_key(flow_dissector, FLOW_DISSECTOR_KEY_ARP))
		return FLOW_DISSECT_RET_OUT_GOOD;

	arp = __skb_header_pointer(skb, nhoff, sizeof(_arp), data,
				   hlen, &_arp);
	if (!arp)
		return FLOW_DISSECT_RET_OUT_BAD;

	if (arp->ar_hrd != htons(ARPHRD_ETHER) ||
	    arp->ar_pro != htons(ETH_P_IP) ||
	    arp->ar_hln != ETH_ALEN ||
	    arp->ar_pln != 4 ||
	    (arp->ar_op != htons(ARPOP_REPLY) &&
	     arp->ar_op != htons(ARPOP_REQUEST)))
		return FLOW_DISSECT_RET_OUT_BAD;

	arp_eth = __skb_header_pointer(skb, nhoff + sizeof(_arp),
				       sizeof(_arp_eth), data,
				       hlen, &_arp_eth);
	if (!arp_eth)
		return FLOW_DISSECT_RET_OUT_BAD;

	key_arp = skb_flow_dissector_target(flow_dissector,
					    FLOW_DISSECTOR_KEY_ARP,
					    target_container);

	memcpy(&key_arp->sip, arp_eth->ar_sip, sizeof(key_arp->sip));
	memcpy(&key_arp->tip, arp_eth->ar_tip, sizeof(key_arp->tip));

	/* Only store the lower byte of the opcode;
	 * this covers ARPOP_REPLY and ARPOP_REQUEST.
	 */
	key_arp->op = ntohs(arp->ar_op) & 0xff;

	ether_addr_copy(key_arp->sha, arp_eth->ar_sha);
	ether_addr_copy(key_arp->tha, arp_eth->ar_tha);

	return FLOW_DISSECT_RET_OUT_GOOD;
}

static enum flow_dissect_ret
__skb_flow_dissect_gre(const struct sk_buff *skb,
		       struct flow_dissector_key_control *key_control,
		       struct flow_dissector *flow_dissector,
		       void *target_container, void *data,
		       __be16 *p_proto, int *p_nhoff, int *p_hlen,
		       unsigned int flags)
{
	struct flow_dissector_key_keyid *key_keyid;
	struct gre_base_hdr *hdr, _hdr;
	int offset = 0;
	u16 gre_ver;

	hdr = __skb_header_pointer(skb, *p_nhoff, sizeof(_hdr),
				   data, *p_hlen, &_hdr);
	if (!hdr)
		return FLOW_DISSECT_RET_OUT_BAD;

	/* Only look inside GRE without routing */
	if (hdr->flags & GRE_ROUTING)
		return FLOW_DISSECT_RET_OUT_GOOD;

	/* Only look inside GRE for version 0 and 1 */
	gre_ver = ntohs(hdr->flags & GRE_VERSION);
	if (gre_ver > 1)
		return FLOW_DISSECT_RET_OUT_GOOD;

	*p_proto = hdr->protocol;
	if (gre_ver) {
		/* Version1 must be PPTP, and check the flags */
		if (!(*p_proto == GRE_PROTO_PPP && (hdr->flags & GRE_KEY)))
			return FLOW_DISSECT_RET_OUT_GOOD;
	}

	offset += sizeof(struct gre_base_hdr);

	if (hdr->flags & GRE_CSUM)
		offset += sizeof(((struct gre_full_hdr *) 0)->csum) +
			  sizeof(((struct gre_full_hdr *) 0)->reserved1);

	if (hdr->flags & GRE_KEY) {
		const __be32 *keyid;
		__be32 _keyid;

		keyid = __skb_header_pointer(skb, *p_nhoff + offset,
					     sizeof(_keyid),
					     data, *p_hlen, &_keyid);
		if (!keyid)
			return FLOW_DISSECT_RET_OUT_BAD;

		if (dissector_uses_key(flow_dissector,
				       FLOW_DISSECTOR_KEY_GRE_KEYID)) {
			key_keyid = skb_flow_dissector_target(flow_dissector,
							      FLOW_DISSECTOR_KEY_GRE_KEYID,
							      target_container);
			if (gre_ver == 0)
				key_keyid->keyid = *keyid;
			else
				key_keyid->keyid = *keyid & GRE_PPTP_KEY_MASK;
		}
		offset += sizeof(((struct gre_full_hdr *) 0)->key);
	}

	if (hdr->flags & GRE_SEQ)
		offset += sizeof(((struct pptp_gre_header *) 0)->seq);

	if (gre_ver == 0) {
		if (*p_proto == htons(ETH_P_TEB)) {
			const struct ethhdr *eth;
			struct ethhdr _eth;

			eth = __skb_header_pointer(skb, *p_nhoff + offset,
						   sizeof(_eth),
						   data, *p_hlen, &_eth);
			if (!eth)
				return FLOW_DISSECT_RET_OUT_BAD;
			*p_proto = eth->h_proto;
			offset += sizeof(*eth);

			/* Cap headers that we access via pointers at the
			 * end of the Ethernet header as our maximum alignment
			 * at that point is only 2 bytes.
			 */
			if (NET_IP_ALIGN)
				*p_hlen = *p_nhoff + offset;
		}
	} else { /* version 1, must be PPTP */
		u8 _ppp_hdr[PPP_HDRLEN];
		u8 *ppp_hdr;

		if (hdr->flags & GRE_ACK)
			offset += sizeof(((struct pptp_gre_header *) 0)->ack);

		ppp_hdr = __skb_header_pointer(skb, *p_nhoff + offset,
					       sizeof(_ppp_hdr),
					       data, *p_hlen, _ppp_hdr);
		if (!ppp_hdr)
			return FLOW_DISSECT_RET_OUT_BAD;

		switch (PPP_PROTOCOL(ppp_hdr)) {
		case PPP_IP:
			*p_proto = htons(ETH_P_IP);
			break;
		case PPP_IPV6:
			*p_proto = htons(ETH_P_IPV6);
			break;
		default:
			/* Could probably catch some more like MPLS */
			break;
		}

		offset += PPP_HDRLEN;
	}

	*p_nhoff += offset;
	key_control->flags |= FLOW_DIS_ENCAPSULATION;
	if (flags & FLOW_DISSECTOR_F_STOP_AT_ENCAP)
		return FLOW_DISSECT_RET_OUT_GOOD;

	return FLOW_DISSECT_RET_PROTO_AGAIN;
}

static void
__skb_flow_dissect_tcp(const struct sk_buff *skb,
		       struct flow_dissector *flow_dissector,
		       void *target_container, void *data, int thoff, int hlen)
{
	struct flow_dissector_key_tcp *key_tcp;
	struct tcphdr *th, _th;

	if (!dissector_uses_key(flow_dissector, FLOW_DISSECTOR_KEY_TCP))
		return;

	th = __skb_header_pointer(skb, thoff, sizeof(_th), data, hlen, &_th);
	if (!th)
		return;

	if (unlikely(__tcp_hdrlen(th) < sizeof(_th)))
		return;

	key_tcp = skb_flow_dissector_target(flow_dissector,
					    FLOW_DISSECTOR_KEY_TCP,
					    target_container);
	key_tcp->flags = (*(__be16 *) &tcp_flag_word(th) & htons(0x0FFF));
}

static void
__skb_flow_dissect_ipv4(const struct sk_buff *skb,
			struct flow_dissector *flow_dissector,
			void *target_container, void *data, const struct iphdr *iph)
{
	struct flow_dissector_key_ip *key_ip;

	if (!dissector_uses_key(flow_dissector, FLOW_DISSECTOR_KEY_IP))
		return;

	key_ip = skb_flow_dissector_target(flow_dissector,
					   FLOW_DISSECTOR_KEY_IP,
					   target_container);
	key_ip->tos = iph->tos;
	key_ip->ttl = iph->ttl;
}

static void
__skb_flow_dissect_ipv6(const struct sk_buff *skb,
			struct flow_dissector *flow_dissector,
			void *target_container, void *data, const struct ipv6hdr *iph)
{
	struct flow_dissector_key_ip *key_ip;

	if (!dissector_uses_key(flow_dissector, FLOW_DISSECTOR_KEY_IP))
		return;

	key_ip = skb_flow_dissector_target(flow_dissector,
					   FLOW_DISSECTOR_KEY_IP,
					   target_container);
	key_ip->tos = ipv6_get_dsfield(iph);
	key_ip->ttl = iph->hop_limit;
}

/* Maximum number of protocol headers that can be parsed in
 * __skb_flow_dissect
 */
#define MAX_FLOW_DISSECT_HDRS	15

static bool skb_flow_dissect_allowed(int *num_hdrs)
{
	++*num_hdrs;

	return (*num_hdrs <= MAX_FLOW_DISSECT_HDRS);
}

static void
__skb_flow_dissect_tcp(const struct sk_buff *skb,
		       struct flow_dissector *flow_dissector,
		       void *target_container, void *data, int thoff, int hlen)
{
	struct flow_dissector_key_tcp *key_tcp;
	struct tcphdr *th, _th;

	if (!dissector_uses_key(flow_dissector, FLOW_DISSECTOR_KEY_TCP))
		return;

	th = __skb_header_pointer(skb, thoff, sizeof(_th), data, hlen, &_th);
	if (!th)
		return;

	if (unlikely(__tcp_hdrlen(th) < sizeof(_th)))
		return;

	key_tcp = skb_flow_dissector_target(flow_dissector,
					    FLOW_DISSECTOR_KEY_TCP,
					    target_container);
	key_tcp->flags = (*(__be16 *) &tcp_flag_word(th) & htons(0x0FFF));
}

static void
__skb_flow_dissect_ipv4(const struct sk_buff *skb,
			struct flow_dissector *flow_dissector,
			void *target_container, void *data, const struct iphdr *iph)
{
	struct flow_dissector_key_ip *key_ip;

	if (!dissector_uses_key(flow_dissector, FLOW_DISSECTOR_KEY_IP))
		return;

	key_ip = skb_flow_dissector_target(flow_dissector,
					   FLOW_DISSECTOR_KEY_IP,
					   target_container);
	key_ip->tos = iph->tos;
	key_ip->ttl = iph->ttl;
}

static void
__skb_flow_dissect_ipv6(const struct sk_buff *skb,
			struct flow_dissector *flow_dissector,
			void *target_container, void *data, const struct ipv6hdr *iph)
{
	struct flow_dissector_key_ip *key_ip;

	if (!dissector_uses_key(flow_dissector, FLOW_DISSECTOR_KEY_IP))
		return;

	key_ip = skb_flow_dissector_target(flow_dissector,
					   FLOW_DISSECTOR_KEY_IP,
					   target_container);
	key_ip->tos = ipv6_get_dsfield(iph);
	key_ip->ttl = iph->hop_limit;
}

/**
 * __skb_flow_dissect - extract the flow_keys struct and return it
 * @skb: sk_buff to extract the flow from, can be NULL if the rest are specified
 * @flow_dissector: list of keys to dissect
 * @target_container: target structure to put dissected values into
 * @data: raw buffer pointer to the packet, if NULL use skb->data
 * @proto: protocol for which to get the flow, if @data is NULL use skb->protocol
 * @nhoff: network header offset, if @data is NULL use skb_network_offset(skb)
 * @hlen: packet header length, if @data is NULL use skb_headlen(skb)
 *
 * The function will try to retrieve individual keys into target specified
 * by flow_dissector from either the skbuff or a raw buffer specified by the
 * rest parameters.
 *
 * Caller must take care of zeroing target container memory.
 */
bool __skb_flow_dissect(const struct sk_buff *skb,
			struct flow_dissector *flow_dissector,
			void *target_container,
			void *data, __be16 proto, int nhoff, int hlen,
			unsigned int flags)
{
	struct flow_dissector_key_control *key_control;
	struct flow_dissector_key_basic *key_basic;
	struct flow_dissector_key_addrs *key_addrs;
	struct flow_dissector_key_ports *key_ports;
	struct flow_dissector_key_icmp *key_icmp;
	struct flow_dissector_key_tags *key_tags;
	struct flow_dissector_key_vlan *key_vlan;
	enum flow_dissect_ret fdret;
	bool skip_vlan = false;
	int num_hdrs = 0;
	u8 ip_proto = 0;
	bool ret;

	if (!data) {
		data = skb->data;
		proto = skb_vlan_tag_present(skb) ?
			 skb->vlan_proto : skb->protocol;
		nhoff = skb_network_offset(skb);
		hlen = skb_headlen(skb);
#if IS_ENABLED(CONFIG_NET_DSA)
		if (unlikely(skb->dev && netdev_uses_dsa(skb->dev))) {
			const struct dsa_device_ops *ops;
			int offset;

			ops = skb->dev->dsa_ptr->tag_ops;
			if (ops->flow_dissect &&
			    !ops->flow_dissect(skb, &proto, &offset)) {
				hlen -= offset;
				nhoff += offset;
			}
		}
#endif
	}

	/* It is ensured by skb_flow_dissector_init() that control key will
	 * be always present.
	 */
	key_control = skb_flow_dissector_target(flow_dissector,
						FLOW_DISSECTOR_KEY_CONTROL,
						target_container);

	/* It is ensured by skb_flow_dissector_init() that basic key will
	 * be always present.
	 */
	key_basic = skb_flow_dissector_target(flow_dissector,
					      FLOW_DISSECTOR_KEY_BASIC,
					      target_container);

	if (dissector_uses_key(flow_dissector,
			       FLOW_DISSECTOR_KEY_ETH_ADDRS)) {
		struct ethhdr *eth = eth_hdr(skb);
		struct flow_dissector_key_eth_addrs *key_eth_addrs;

		key_eth_addrs = skb_flow_dissector_target(flow_dissector,
							  FLOW_DISSECTOR_KEY_ETH_ADDRS,
							  target_container);
		memcpy(key_eth_addrs, &eth->h_dest, sizeof(*key_eth_addrs));
	}

proto_again:
	fdret = FLOW_DISSECT_RET_CONTINUE;

	switch (proto) {
	case htons(ETH_P_IP): {
		const struct iphdr *iph;
		struct iphdr _iph;

		iph = __skb_header_pointer(skb, nhoff, sizeof(_iph), data, hlen, &_iph);
		if (!iph || iph->ihl < 5) {
			fdret = FLOW_DISSECT_RET_OUT_BAD;
			break;
		}

		nhoff += iph->ihl * 4;

		ip_proto = iph->protocol;

		if (dissector_uses_key(flow_dissector,
				       FLOW_DISSECTOR_KEY_IPV4_ADDRS)) {
			key_addrs = skb_flow_dissector_target(flow_dissector,
							      FLOW_DISSECTOR_KEY_IPV4_ADDRS,
							      target_container);

			memcpy(&key_addrs->v4addrs, &iph->saddr,
			       sizeof(key_addrs->v4addrs));
			key_control->addr_type = FLOW_DISSECTOR_KEY_IPV4_ADDRS;
		}

		if (ip_is_fragment(iph)) {
			key_control->flags |= FLOW_DIS_IS_FRAGMENT;

			if (iph->frag_off & htons(IP_OFFSET)) {
				fdret = FLOW_DISSECT_RET_OUT_GOOD;
				break;
			} else {
				key_control->flags |= FLOW_DIS_FIRST_FRAG;
				if (!(flags &
				      FLOW_DISSECTOR_F_PARSE_1ST_FRAG)) {
					fdret = FLOW_DISSECT_RET_OUT_GOOD;
					break;
				}
			}
		}

		__skb_flow_dissect_ipv4(skb, flow_dissector,
					target_container, data, iph);

<<<<<<< HEAD
		if (flags & FLOW_DISSECTOR_F_STOP_AT_L3)
			goto out_good;
=======
		if (flags & FLOW_DISSECTOR_F_STOP_AT_L3) {
			fdret = FLOW_DISSECT_RET_OUT_GOOD;
			break;
		}
>>>>>>> bb176f67

		break;
	}
	case htons(ETH_P_IPV6): {
		const struct ipv6hdr *iph;
		struct ipv6hdr _iph;

		iph = __skb_header_pointer(skb, nhoff, sizeof(_iph), data, hlen, &_iph);
		if (!iph) {
			fdret = FLOW_DISSECT_RET_OUT_BAD;
			break;
		}

		ip_proto = iph->nexthdr;
		nhoff += sizeof(struct ipv6hdr);

		if (dissector_uses_key(flow_dissector,
				       FLOW_DISSECTOR_KEY_IPV6_ADDRS)) {
			key_addrs = skb_flow_dissector_target(flow_dissector,
							      FLOW_DISSECTOR_KEY_IPV6_ADDRS,
							      target_container);

			memcpy(&key_addrs->v6addrs, &iph->saddr,
			       sizeof(key_addrs->v6addrs));
			key_control->addr_type = FLOW_DISSECTOR_KEY_IPV6_ADDRS;
		}

		if ((dissector_uses_key(flow_dissector,
					FLOW_DISSECTOR_KEY_FLOW_LABEL) ||
		     (flags & FLOW_DISSECTOR_F_STOP_AT_FLOW_LABEL)) &&
		    ip6_flowlabel(iph)) {
			__be32 flow_label = ip6_flowlabel(iph);

			if (dissector_uses_key(flow_dissector,
					       FLOW_DISSECTOR_KEY_FLOW_LABEL)) {
				key_tags = skb_flow_dissector_target(flow_dissector,
								     FLOW_DISSECTOR_KEY_FLOW_LABEL,
								     target_container);
				key_tags->flow_label = ntohl(flow_label);
			}
			if (flags & FLOW_DISSECTOR_F_STOP_AT_FLOW_LABEL) {
				fdret = FLOW_DISSECT_RET_OUT_GOOD;
				break;
			}
		}

		__skb_flow_dissect_ipv6(skb, flow_dissector,
					target_container, data, iph);

		if (flags & FLOW_DISSECTOR_F_STOP_AT_L3)
			fdret = FLOW_DISSECT_RET_OUT_GOOD;

		break;
	}
	case htons(ETH_P_8021AD):
	case htons(ETH_P_8021Q): {
		const struct vlan_hdr *vlan;
		struct vlan_hdr _vlan;
		bool vlan_tag_present = skb && skb_vlan_tag_present(skb);

		if (vlan_tag_present)
			proto = skb->protocol;

		if (!vlan_tag_present || eth_type_vlan(skb->protocol)) {
			vlan = __skb_header_pointer(skb, nhoff, sizeof(_vlan),
						    data, hlen, &_vlan);
			if (!vlan) {
				fdret = FLOW_DISSECT_RET_OUT_BAD;
				break;
			}

			proto = vlan->h_vlan_encapsulated_proto;
			nhoff += sizeof(*vlan);
			if (skip_vlan) {
				fdret = FLOW_DISSECT_RET_PROTO_AGAIN;
				break;
			}
		}

		skip_vlan = true;
		if (dissector_uses_key(flow_dissector,
				       FLOW_DISSECTOR_KEY_VLAN)) {
			key_vlan = skb_flow_dissector_target(flow_dissector,
							     FLOW_DISSECTOR_KEY_VLAN,
							     target_container);

			if (vlan_tag_present) {
				key_vlan->vlan_id = skb_vlan_tag_get_id(skb);
				key_vlan->vlan_priority =
					(skb_vlan_tag_get_prio(skb) >> VLAN_PRIO_SHIFT);
			} else {
				key_vlan->vlan_id = ntohs(vlan->h_vlan_TCI) &
					VLAN_VID_MASK;
				key_vlan->vlan_priority =
					(ntohs(vlan->h_vlan_TCI) &
					 VLAN_PRIO_MASK) >> VLAN_PRIO_SHIFT;
			}
		}

		fdret = FLOW_DISSECT_RET_PROTO_AGAIN;
		break;
	}
	case htons(ETH_P_PPP_SES): {
		struct {
			struct pppoe_hdr hdr;
			__be16 proto;
		} *hdr, _hdr;
		hdr = __skb_header_pointer(skb, nhoff, sizeof(_hdr), data, hlen, &_hdr);
		if (!hdr) {
			fdret = FLOW_DISSECT_RET_OUT_BAD;
			break;
		}

		proto = hdr->proto;
		nhoff += PPPOE_SES_HLEN;
		switch (proto) {
		case htons(PPP_IP):
			proto = htons(ETH_P_IP);
			fdret = FLOW_DISSECT_RET_PROTO_AGAIN;
			break;
		case htons(PPP_IPV6):
			proto = htons(ETH_P_IPV6);
			fdret = FLOW_DISSECT_RET_PROTO_AGAIN;
			break;
		default:
			fdret = FLOW_DISSECT_RET_OUT_BAD;
			break;
		}
		break;
	}
	case htons(ETH_P_TIPC): {
		struct {
			__be32 pre[3];
			__be32 srcnode;
		} *hdr, _hdr;
		hdr = __skb_header_pointer(skb, nhoff, sizeof(_hdr), data, hlen, &_hdr);
		if (!hdr) {
			fdret = FLOW_DISSECT_RET_OUT_BAD;
			break;
		}

		if (dissector_uses_key(flow_dissector,
				       FLOW_DISSECTOR_KEY_TIPC_ADDRS)) {
			key_addrs = skb_flow_dissector_target(flow_dissector,
							      FLOW_DISSECTOR_KEY_TIPC_ADDRS,
							      target_container);
			key_addrs->tipcaddrs.srcnode = hdr->srcnode;
			key_control->addr_type = FLOW_DISSECTOR_KEY_TIPC_ADDRS;
		}
		fdret = FLOW_DISSECT_RET_OUT_GOOD;
		break;
	}

	case htons(ETH_P_MPLS_UC):
	case htons(ETH_P_MPLS_MC):
		fdret = __skb_flow_dissect_mpls(skb, flow_dissector,
						target_container, data,
						nhoff, hlen);
		break;
	case htons(ETH_P_FCOE):
		if ((hlen - nhoff) < FCOE_HEADER_LEN) {
			fdret = FLOW_DISSECT_RET_OUT_BAD;
			break;
		}

		nhoff += FCOE_HEADER_LEN;
		fdret = FLOW_DISSECT_RET_OUT_GOOD;
		break;

	case htons(ETH_P_ARP):
	case htons(ETH_P_RARP):
		fdret = __skb_flow_dissect_arp(skb, flow_dissector,
					       target_container, data,
					       nhoff, hlen);
		break;

	default:
		fdret = FLOW_DISSECT_RET_OUT_BAD;
		break;
	}

	/* Process result of proto processing */
	switch (fdret) {
	case FLOW_DISSECT_RET_OUT_GOOD:
		goto out_good;
	case FLOW_DISSECT_RET_PROTO_AGAIN:
		if (skb_flow_dissect_allowed(&num_hdrs))
			goto proto_again;
		goto out_good;
	case FLOW_DISSECT_RET_CONTINUE:
	case FLOW_DISSECT_RET_IPPROTO_AGAIN:
		break;
	case FLOW_DISSECT_RET_OUT_BAD:
	default:
		goto out_bad;
	}

ip_proto_again:
	fdret = FLOW_DISSECT_RET_CONTINUE;

	switch (ip_proto) {
	case IPPROTO_GRE:
		fdret = __skb_flow_dissect_gre(skb, key_control, flow_dissector,
					       target_container, data,
					       &proto, &nhoff, &hlen, flags);
		break;

	case NEXTHDR_HOP:
	case NEXTHDR_ROUTING:
	case NEXTHDR_DEST: {
		u8 _opthdr[2], *opthdr;

		if (proto != htons(ETH_P_IPV6))
			break;

		opthdr = __skb_header_pointer(skb, nhoff, sizeof(_opthdr),
					      data, hlen, &_opthdr);
		if (!opthdr) {
			fdret = FLOW_DISSECT_RET_OUT_BAD;
			break;
		}

		ip_proto = opthdr[0];
		nhoff += (opthdr[1] + 1) << 3;

		fdret = FLOW_DISSECT_RET_IPPROTO_AGAIN;
		break;
	}
	case NEXTHDR_FRAGMENT: {
		struct frag_hdr _fh, *fh;

		if (proto != htons(ETH_P_IPV6))
			break;

		fh = __skb_header_pointer(skb, nhoff, sizeof(_fh),
					  data, hlen, &_fh);

		if (!fh) {
			fdret = FLOW_DISSECT_RET_OUT_BAD;
			break;
		}

		key_control->flags |= FLOW_DIS_IS_FRAGMENT;

		nhoff += sizeof(_fh);
		ip_proto = fh->nexthdr;

		if (!(fh->frag_off & htons(IP6_OFFSET))) {
			key_control->flags |= FLOW_DIS_FIRST_FRAG;
			if (flags & FLOW_DISSECTOR_F_PARSE_1ST_FRAG) {
				fdret = FLOW_DISSECT_RET_IPPROTO_AGAIN;
				break;
			}
		}

		fdret = FLOW_DISSECT_RET_OUT_GOOD;
		break;
	}
	case IPPROTO_IPIP:
		proto = htons(ETH_P_IP);

		key_control->flags |= FLOW_DIS_ENCAPSULATION;
		if (flags & FLOW_DISSECTOR_F_STOP_AT_ENCAP) {
			fdret = FLOW_DISSECT_RET_OUT_GOOD;
			break;
		}

		fdret = FLOW_DISSECT_RET_PROTO_AGAIN;
		break;

	case IPPROTO_IPV6:
		proto = htons(ETH_P_IPV6);

		key_control->flags |= FLOW_DIS_ENCAPSULATION;
		if (flags & FLOW_DISSECTOR_F_STOP_AT_ENCAP) {
			fdret = FLOW_DISSECT_RET_OUT_GOOD;
			break;
		}

		fdret = FLOW_DISSECT_RET_PROTO_AGAIN;
		break;


	case IPPROTO_MPLS:
		proto = htons(ETH_P_MPLS_UC);
<<<<<<< HEAD
		goto mpls;
=======
		fdret = FLOW_DISSECT_RET_PROTO_AGAIN;
		break;

>>>>>>> bb176f67
	case IPPROTO_TCP:
		__skb_flow_dissect_tcp(skb, flow_dissector, target_container,
				       data, nhoff, hlen);
		break;
<<<<<<< HEAD
=======

>>>>>>> bb176f67
	default:
		break;
	}

	if (dissector_uses_key(flow_dissector,
			       FLOW_DISSECTOR_KEY_PORTS)) {
		key_ports = skb_flow_dissector_target(flow_dissector,
						      FLOW_DISSECTOR_KEY_PORTS,
						      target_container);
		key_ports->ports = __skb_flow_get_ports(skb, nhoff, ip_proto,
							data, hlen);
	}

	if (dissector_uses_key(flow_dissector,
			       FLOW_DISSECTOR_KEY_ICMP)) {
		key_icmp = skb_flow_dissector_target(flow_dissector,
						     FLOW_DISSECTOR_KEY_ICMP,
						     target_container);
		key_icmp->icmp = skb_flow_get_be16(skb, nhoff, data, hlen);
	}

	/* Process result of IP proto processing */
	switch (fdret) {
	case FLOW_DISSECT_RET_PROTO_AGAIN:
		if (skb_flow_dissect_allowed(&num_hdrs))
			goto proto_again;
		break;
	case FLOW_DISSECT_RET_IPPROTO_AGAIN:
		if (skb_flow_dissect_allowed(&num_hdrs))
			goto ip_proto_again;
		break;
	case FLOW_DISSECT_RET_OUT_GOOD:
	case FLOW_DISSECT_RET_CONTINUE:
		break;
	case FLOW_DISSECT_RET_OUT_BAD:
	default:
		goto out_bad;
	}

out_good:
	ret = true;

	key_control->thoff = (u16)nhoff;
out:
	key_basic->n_proto = proto;
	key_basic->ip_proto = ip_proto;

	return ret;

out_bad:
	ret = false;
	key_control->thoff = min_t(u16, nhoff, skb ? skb->len : hlen);
	goto out;
}
EXPORT_SYMBOL(__skb_flow_dissect);

static u32 hashrnd __read_mostly;
static __always_inline void __flow_hash_secret_init(void)
{
	net_get_random_once(&hashrnd, sizeof(hashrnd));
}

static __always_inline u32 __flow_hash_words(const u32 *words, u32 length,
					     u32 keyval)
{
	return jhash2(words, length, keyval);
}

static inline const u32 *flow_keys_hash_start(const struct flow_keys *flow)
{
	const void *p = flow;

	BUILD_BUG_ON(FLOW_KEYS_HASH_OFFSET % sizeof(u32));
	return (const u32 *)(p + FLOW_KEYS_HASH_OFFSET);
}

static inline size_t flow_keys_hash_length(const struct flow_keys *flow)
{
	size_t diff = FLOW_KEYS_HASH_OFFSET + sizeof(flow->addrs);
	BUILD_BUG_ON((sizeof(*flow) - FLOW_KEYS_HASH_OFFSET) % sizeof(u32));
	BUILD_BUG_ON(offsetof(typeof(*flow), addrs) !=
		     sizeof(*flow) - sizeof(flow->addrs));

	switch (flow->control.addr_type) {
	case FLOW_DISSECTOR_KEY_IPV4_ADDRS:
		diff -= sizeof(flow->addrs.v4addrs);
		break;
	case FLOW_DISSECTOR_KEY_IPV6_ADDRS:
		diff -= sizeof(flow->addrs.v6addrs);
		break;
	case FLOW_DISSECTOR_KEY_TIPC_ADDRS:
		diff -= sizeof(flow->addrs.tipcaddrs);
		break;
	}
	return (sizeof(*flow) - diff) / sizeof(u32);
}

__be32 flow_get_u32_src(const struct flow_keys *flow)
{
	switch (flow->control.addr_type) {
	case FLOW_DISSECTOR_KEY_IPV4_ADDRS:
		return flow->addrs.v4addrs.src;
	case FLOW_DISSECTOR_KEY_IPV6_ADDRS:
		return (__force __be32)ipv6_addr_hash(
			&flow->addrs.v6addrs.src);
	case FLOW_DISSECTOR_KEY_TIPC_ADDRS:
		return flow->addrs.tipcaddrs.srcnode;
	default:
		return 0;
	}
}
EXPORT_SYMBOL(flow_get_u32_src);

__be32 flow_get_u32_dst(const struct flow_keys *flow)
{
	switch (flow->control.addr_type) {
	case FLOW_DISSECTOR_KEY_IPV4_ADDRS:
		return flow->addrs.v4addrs.dst;
	case FLOW_DISSECTOR_KEY_IPV6_ADDRS:
		return (__force __be32)ipv6_addr_hash(
			&flow->addrs.v6addrs.dst);
	default:
		return 0;
	}
}
EXPORT_SYMBOL(flow_get_u32_dst);

static inline void __flow_hash_consistentify(struct flow_keys *keys)
{
	int addr_diff, i;

	switch (keys->control.addr_type) {
	case FLOW_DISSECTOR_KEY_IPV4_ADDRS:
		addr_diff = (__force u32)keys->addrs.v4addrs.dst -
			    (__force u32)keys->addrs.v4addrs.src;
		if ((addr_diff < 0) ||
		    (addr_diff == 0 &&
		     ((__force u16)keys->ports.dst <
		      (__force u16)keys->ports.src))) {
			swap(keys->addrs.v4addrs.src, keys->addrs.v4addrs.dst);
			swap(keys->ports.src, keys->ports.dst);
		}
		break;
	case FLOW_DISSECTOR_KEY_IPV6_ADDRS:
		addr_diff = memcmp(&keys->addrs.v6addrs.dst,
				   &keys->addrs.v6addrs.src,
				   sizeof(keys->addrs.v6addrs.dst));
		if ((addr_diff < 0) ||
		    (addr_diff == 0 &&
		     ((__force u16)keys->ports.dst <
		      (__force u16)keys->ports.src))) {
			for (i = 0; i < 4; i++)
				swap(keys->addrs.v6addrs.src.s6_addr32[i],
				     keys->addrs.v6addrs.dst.s6_addr32[i]);
			swap(keys->ports.src, keys->ports.dst);
		}
		break;
	}
}

static inline u32 __flow_hash_from_keys(struct flow_keys *keys, u32 keyval)
{
	u32 hash;

	__flow_hash_consistentify(keys);

	hash = __flow_hash_words(flow_keys_hash_start(keys),
				 flow_keys_hash_length(keys), keyval);
	if (!hash)
		hash = 1;

	return hash;
}

u32 flow_hash_from_keys(struct flow_keys *keys)
{
	__flow_hash_secret_init();
	return __flow_hash_from_keys(keys, hashrnd);
}
EXPORT_SYMBOL(flow_hash_from_keys);

static inline u32 ___skb_get_hash(const struct sk_buff *skb,
				  struct flow_keys *keys, u32 keyval)
{
	skb_flow_dissect_flow_keys(skb, keys,
				   FLOW_DISSECTOR_F_STOP_AT_FLOW_LABEL);

	return __flow_hash_from_keys(keys, keyval);
}

struct _flow_keys_digest_data {
	__be16	n_proto;
	u8	ip_proto;
	u8	padding;
	__be32	ports;
	__be32	src;
	__be32	dst;
};

void make_flow_keys_digest(struct flow_keys_digest *digest,
			   const struct flow_keys *flow)
{
	struct _flow_keys_digest_data *data =
	    (struct _flow_keys_digest_data *)digest;

	BUILD_BUG_ON(sizeof(*data) > sizeof(*digest));

	memset(digest, 0, sizeof(*digest));

	data->n_proto = flow->basic.n_proto;
	data->ip_proto = flow->basic.ip_proto;
	data->ports = flow->ports.ports;
	data->src = flow->addrs.v4addrs.src;
	data->dst = flow->addrs.v4addrs.dst;
}
EXPORT_SYMBOL(make_flow_keys_digest);

static struct flow_dissector flow_keys_dissector_symmetric __read_mostly;

u32 __skb_get_hash_symmetric(const struct sk_buff *skb)
{
	struct flow_keys keys;

	__flow_hash_secret_init();

	memset(&keys, 0, sizeof(keys));
	__skb_flow_dissect(skb, &flow_keys_dissector_symmetric, &keys,
			   NULL, 0, 0, 0,
			   FLOW_DISSECTOR_F_STOP_AT_FLOW_LABEL);

	return __flow_hash_from_keys(&keys, hashrnd);
}
EXPORT_SYMBOL_GPL(__skb_get_hash_symmetric);

/**
 * __skb_get_hash: calculate a flow hash
 * @skb: sk_buff to calculate flow hash from
 *
 * This function calculates a flow hash based on src/dst addresses
 * and src/dst port numbers.  Sets hash in skb to non-zero hash value
 * on success, zero indicates no valid hash.  Also, sets l4_hash in skb
 * if hash is a canonical 4-tuple hash over transport ports.
 */
void __skb_get_hash(struct sk_buff *skb)
{
	struct flow_keys keys;
	u32 hash;

	__flow_hash_secret_init();

	hash = ___skb_get_hash(skb, &keys, hashrnd);

	__skb_set_sw_hash(skb, hash, flow_keys_have_l4(&keys));
}
EXPORT_SYMBOL(__skb_get_hash);

__u32 skb_get_hash_perturb(const struct sk_buff *skb, u32 perturb)
{
	struct flow_keys keys;

	return ___skb_get_hash(skb, &keys, perturb);
}
EXPORT_SYMBOL(skb_get_hash_perturb);

u32 __skb_get_poff(const struct sk_buff *skb, void *data,
		   const struct flow_keys *keys, int hlen)
{
	u32 poff = keys->control.thoff;

	/* skip L4 headers for fragments after the first */
	if ((keys->control.flags & FLOW_DIS_IS_FRAGMENT) &&
	    !(keys->control.flags & FLOW_DIS_FIRST_FRAG))
		return poff;

	switch (keys->basic.ip_proto) {
	case IPPROTO_TCP: {
		/* access doff as u8 to avoid unaligned access */
		const u8 *doff;
		u8 _doff;

		doff = __skb_header_pointer(skb, poff + 12, sizeof(_doff),
					    data, hlen, &_doff);
		if (!doff)
			return poff;

		poff += max_t(u32, sizeof(struct tcphdr), (*doff & 0xF0) >> 2);
		break;
	}
	case IPPROTO_UDP:
	case IPPROTO_UDPLITE:
		poff += sizeof(struct udphdr);
		break;
	/* For the rest, we do not really care about header
	 * extensions at this point for now.
	 */
	case IPPROTO_ICMP:
		poff += sizeof(struct icmphdr);
		break;
	case IPPROTO_ICMPV6:
		poff += sizeof(struct icmp6hdr);
		break;
	case IPPROTO_IGMP:
		poff += sizeof(struct igmphdr);
		break;
	case IPPROTO_DCCP:
		poff += sizeof(struct dccp_hdr);
		break;
	case IPPROTO_SCTP:
		poff += sizeof(struct sctphdr);
		break;
	}

	return poff;
}

/**
 * skb_get_poff - get the offset to the payload
 * @skb: sk_buff to get the payload offset from
 *
 * The function will get the offset to the payload as far as it could
 * be dissected.  The main user is currently BPF, so that we can dynamically
 * truncate packets without needing to push actual payload to the user
 * space and can analyze headers only, instead.
 */
u32 skb_get_poff(const struct sk_buff *skb)
{
	struct flow_keys keys;

	if (!skb_flow_dissect_flow_keys(skb, &keys, 0))
		return 0;

	return __skb_get_poff(skb, skb->data, &keys, skb_headlen(skb));
}

__u32 __get_hash_from_flowi6(const struct flowi6 *fl6, struct flow_keys *keys)
{
	memset(keys, 0, sizeof(*keys));

	memcpy(&keys->addrs.v6addrs.src, &fl6->saddr,
	    sizeof(keys->addrs.v6addrs.src));
	memcpy(&keys->addrs.v6addrs.dst, &fl6->daddr,
	    sizeof(keys->addrs.v6addrs.dst));
	keys->control.addr_type = FLOW_DISSECTOR_KEY_IPV6_ADDRS;
	keys->ports.src = fl6->fl6_sport;
	keys->ports.dst = fl6->fl6_dport;
	keys->keyid.keyid = fl6->fl6_gre_key;
	keys->tags.flow_label = (__force u32)fl6->flowlabel;
	keys->basic.ip_proto = fl6->flowi6_proto;

	return flow_hash_from_keys(keys);
}
EXPORT_SYMBOL(__get_hash_from_flowi6);

__u32 __get_hash_from_flowi4(const struct flowi4 *fl4, struct flow_keys *keys)
{
	memset(keys, 0, sizeof(*keys));

	keys->addrs.v4addrs.src = fl4->saddr;
	keys->addrs.v4addrs.dst = fl4->daddr;
	keys->control.addr_type = FLOW_DISSECTOR_KEY_IPV4_ADDRS;
	keys->ports.src = fl4->fl4_sport;
	keys->ports.dst = fl4->fl4_dport;
	keys->keyid.keyid = fl4->fl4_gre_key;
	keys->basic.ip_proto = fl4->flowi4_proto;

	return flow_hash_from_keys(keys);
}
EXPORT_SYMBOL(__get_hash_from_flowi4);

static const struct flow_dissector_key flow_keys_dissector_keys[] = {
	{
		.key_id = FLOW_DISSECTOR_KEY_CONTROL,
		.offset = offsetof(struct flow_keys, control),
	},
	{
		.key_id = FLOW_DISSECTOR_KEY_BASIC,
		.offset = offsetof(struct flow_keys, basic),
	},
	{
		.key_id = FLOW_DISSECTOR_KEY_IPV4_ADDRS,
		.offset = offsetof(struct flow_keys, addrs.v4addrs),
	},
	{
		.key_id = FLOW_DISSECTOR_KEY_IPV6_ADDRS,
		.offset = offsetof(struct flow_keys, addrs.v6addrs),
	},
	{
		.key_id = FLOW_DISSECTOR_KEY_TIPC_ADDRS,
		.offset = offsetof(struct flow_keys, addrs.tipcaddrs),
	},
	{
		.key_id = FLOW_DISSECTOR_KEY_PORTS,
		.offset = offsetof(struct flow_keys, ports),
	},
	{
		.key_id = FLOW_DISSECTOR_KEY_VLAN,
		.offset = offsetof(struct flow_keys, vlan),
	},
	{
		.key_id = FLOW_DISSECTOR_KEY_FLOW_LABEL,
		.offset = offsetof(struct flow_keys, tags),
	},
	{
		.key_id = FLOW_DISSECTOR_KEY_GRE_KEYID,
		.offset = offsetof(struct flow_keys, keyid),
	},
};

static const struct flow_dissector_key flow_keys_dissector_symmetric_keys[] = {
	{
		.key_id = FLOW_DISSECTOR_KEY_CONTROL,
		.offset = offsetof(struct flow_keys, control),
	},
	{
		.key_id = FLOW_DISSECTOR_KEY_BASIC,
		.offset = offsetof(struct flow_keys, basic),
	},
	{
		.key_id = FLOW_DISSECTOR_KEY_IPV4_ADDRS,
		.offset = offsetof(struct flow_keys, addrs.v4addrs),
	},
	{
		.key_id = FLOW_DISSECTOR_KEY_IPV6_ADDRS,
		.offset = offsetof(struct flow_keys, addrs.v6addrs),
	},
	{
		.key_id = FLOW_DISSECTOR_KEY_PORTS,
		.offset = offsetof(struct flow_keys, ports),
	},
};

static const struct flow_dissector_key flow_keys_buf_dissector_keys[] = {
	{
		.key_id = FLOW_DISSECTOR_KEY_CONTROL,
		.offset = offsetof(struct flow_keys, control),
	},
	{
		.key_id = FLOW_DISSECTOR_KEY_BASIC,
		.offset = offsetof(struct flow_keys, basic),
	},
};

struct flow_dissector flow_keys_dissector __read_mostly;
EXPORT_SYMBOL(flow_keys_dissector);

struct flow_dissector flow_keys_buf_dissector __read_mostly;

static int __init init_default_flow_dissectors(void)
{
	skb_flow_dissector_init(&flow_keys_dissector,
				flow_keys_dissector_keys,
				ARRAY_SIZE(flow_keys_dissector_keys));
	skb_flow_dissector_init(&flow_keys_dissector_symmetric,
				flow_keys_dissector_symmetric_keys,
				ARRAY_SIZE(flow_keys_dissector_symmetric_keys));
	skb_flow_dissector_init(&flow_keys_buf_dissector,
				flow_keys_buf_dissector_keys,
				ARRAY_SIZE(flow_keys_buf_dissector_keys));
	return 0;
}

core_initcall(init_default_flow_dissectors);<|MERGE_RESOLUTION|>--- conflicted
+++ resolved
@@ -408,64 +408,6 @@
 	return (*num_hdrs <= MAX_FLOW_DISSECT_HDRS);
 }
 
-static void
-__skb_flow_dissect_tcp(const struct sk_buff *skb,
-		       struct flow_dissector *flow_dissector,
-		       void *target_container, void *data, int thoff, int hlen)
-{
-	struct flow_dissector_key_tcp *key_tcp;
-	struct tcphdr *th, _th;
-
-	if (!dissector_uses_key(flow_dissector, FLOW_DISSECTOR_KEY_TCP))
-		return;
-
-	th = __skb_header_pointer(skb, thoff, sizeof(_th), data, hlen, &_th);
-	if (!th)
-		return;
-
-	if (unlikely(__tcp_hdrlen(th) < sizeof(_th)))
-		return;
-
-	key_tcp = skb_flow_dissector_target(flow_dissector,
-					    FLOW_DISSECTOR_KEY_TCP,
-					    target_container);
-	key_tcp->flags = (*(__be16 *) &tcp_flag_word(th) & htons(0x0FFF));
-}
-
-static void
-__skb_flow_dissect_ipv4(const struct sk_buff *skb,
-			struct flow_dissector *flow_dissector,
-			void *target_container, void *data, const struct iphdr *iph)
-{
-	struct flow_dissector_key_ip *key_ip;
-
-	if (!dissector_uses_key(flow_dissector, FLOW_DISSECTOR_KEY_IP))
-		return;
-
-	key_ip = skb_flow_dissector_target(flow_dissector,
-					   FLOW_DISSECTOR_KEY_IP,
-					   target_container);
-	key_ip->tos = iph->tos;
-	key_ip->ttl = iph->ttl;
-}
-
-static void
-__skb_flow_dissect_ipv6(const struct sk_buff *skb,
-			struct flow_dissector *flow_dissector,
-			void *target_container, void *data, const struct ipv6hdr *iph)
-{
-	struct flow_dissector_key_ip *key_ip;
-
-	if (!dissector_uses_key(flow_dissector, FLOW_DISSECTOR_KEY_IP))
-		return;
-
-	key_ip = skb_flow_dissector_target(flow_dissector,
-					   FLOW_DISSECTOR_KEY_IP,
-					   target_container);
-	key_ip->tos = ipv6_get_dsfield(iph);
-	key_ip->ttl = iph->hop_limit;
-}
-
 /**
  * __skb_flow_dissect - extract the flow_keys struct and return it
  * @skb: sk_buff to extract the flow from, can be NULL if the rest are specified
@@ -595,15 +537,10 @@
 		__skb_flow_dissect_ipv4(skb, flow_dissector,
 					target_container, data, iph);
 
-<<<<<<< HEAD
-		if (flags & FLOW_DISSECTOR_F_STOP_AT_L3)
-			goto out_good;
-=======
 		if (flags & FLOW_DISSECTOR_F_STOP_AT_L3) {
 			fdret = FLOW_DISSECT_RET_OUT_GOOD;
 			break;
 		}
->>>>>>> bb176f67
 
 		break;
 	}
@@ -889,21 +826,14 @@
 
 	case IPPROTO_MPLS:
 		proto = htons(ETH_P_MPLS_UC);
-<<<<<<< HEAD
-		goto mpls;
-=======
 		fdret = FLOW_DISSECT_RET_PROTO_AGAIN;
 		break;
 
->>>>>>> bb176f67
 	case IPPROTO_TCP:
 		__skb_flow_dissect_tcp(skb, flow_dissector, target_container,
 				       data, nhoff, hlen);
 		break;
-<<<<<<< HEAD
-=======
-
->>>>>>> bb176f67
+
 	default:
 		break;
 	}

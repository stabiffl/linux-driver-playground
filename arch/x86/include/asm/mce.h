/* SPDX-License-Identifier: GPL-2.0 */
#ifndef _ASM_X86_MCE_H
#define _ASM_X86_MCE_H

#include <uapi/asm/mce.h>

/*
 * Machine Check support for x86
 */

/* MCG_CAP register defines */
#define MCG_BANKCNT_MASK	0xff         /* Number of Banks */
#define MCG_CTL_P		BIT_ULL(8)   /* MCG_CTL register available */
#define MCG_EXT_P		BIT_ULL(9)   /* Extended registers available */
#define MCG_CMCI_P		BIT_ULL(10)  /* CMCI supported */
#define MCG_EXT_CNT_MASK	0xff0000     /* Number of Extended registers */
#define MCG_EXT_CNT_SHIFT	16
#define MCG_EXT_CNT(c)		(((c) & MCG_EXT_CNT_MASK) >> MCG_EXT_CNT_SHIFT)
#define MCG_SER_P		BIT_ULL(24)  /* MCA recovery/new status bits */
#define MCG_ELOG_P		BIT_ULL(26)  /* Extended error log supported */
#define MCG_LMCE_P		BIT_ULL(27)  /* Local machine check supported */

/* MCG_STATUS register defines */
#define MCG_STATUS_RIPV		BIT_ULL(0)   /* restart ip valid */
#define MCG_STATUS_EIPV		BIT_ULL(1)   /* ip points to correct instruction */
#define MCG_STATUS_MCIP		BIT_ULL(2)   /* machine check in progress */
#define MCG_STATUS_LMCES	BIT_ULL(3)   /* LMCE signaled */

/* MCG_EXT_CTL register defines */
#define MCG_EXT_CTL_LMCE_EN	BIT_ULL(0) /* Enable LMCE */

/* MCi_STATUS register defines */
#define MCI_STATUS_VAL		BIT_ULL(63)  /* valid error */
#define MCI_STATUS_OVER		BIT_ULL(62)  /* previous errors lost */
#define MCI_STATUS_UC		BIT_ULL(61)  /* uncorrected error */
#define MCI_STATUS_EN		BIT_ULL(60)  /* error enabled */
#define MCI_STATUS_MISCV	BIT_ULL(59)  /* misc error reg. valid */
#define MCI_STATUS_ADDRV	BIT_ULL(58)  /* addr reg. valid */
#define MCI_STATUS_PCC		BIT_ULL(57)  /* processor context corrupt */
#define MCI_STATUS_S		BIT_ULL(56)  /* Signaled machine check */
#define MCI_STATUS_AR		BIT_ULL(55)  /* Action required */
#define MCI_STATUS_CEC_SHIFT	38           /* Corrected Error Count */
#define MCI_STATUS_CEC_MASK	GENMASK_ULL(52,38)
#define MCI_STATUS_CEC(c)	(((c) & MCI_STATUS_CEC_MASK) >> MCI_STATUS_CEC_SHIFT)

/* AMD-specific bits */
#define MCI_STATUS_TCC		BIT_ULL(55)  /* Task context corrupt */
#define MCI_STATUS_SYNDV	BIT_ULL(53)  /* synd reg. valid */
#define MCI_STATUS_DEFERRED	BIT_ULL(44)  /* uncorrected error, deferred exception */
#define MCI_STATUS_POISON	BIT_ULL(43)  /* access poisonous data */
#define MCI_STATUS_SCRUB	BIT_ULL(40)  /* Error detected during scrub operation */

/*
 * McaX field if set indicates a given bank supports MCA extensions:
 *  - Deferred error interrupt type is specifiable by bank.
 *  - MCx_MISC0[BlkPtr] field indicates presence of extended MISC registers,
 *    But should not be used to determine MSR numbers.
 *  - TCC bit is present in MCx_STATUS.
 */
#define MCI_CONFIG_MCAX		0x1
#define MCI_IPID_MCATYPE	0xFFFF0000
#define MCI_IPID_HWID		0xFFF

/*
 * Note that the full MCACOD field of IA32_MCi_STATUS MSR is
 * bits 15:0.  But bit 12 is the 'F' bit, defined for corrected
 * errors to indicate that errors are being filtered by hardware.
 * We should mask out bit 12 when looking for specific signatures
 * of uncorrected errors - so the F bit is deliberately skipped
 * in this #define.
 */
#define MCACOD		  0xefff     /* MCA Error Code */

/* Architecturally defined codes from SDM Vol. 3B Chapter 15 */
#define MCACOD_SCRUB	0x00C0	/* 0xC0-0xCF Memory Scrubbing */
#define MCACOD_SCRUBMSK	0xeff0	/* Skip bit 12 ('F' bit) */
#define MCACOD_L3WB	0x017A	/* L3 Explicit Writeback */
#define MCACOD_DATA	0x0134	/* Data Load */
#define MCACOD_INSTR	0x0150	/* Instruction Fetch */

/* MCi_MISC register defines */
#define MCI_MISC_ADDR_LSB(m)	((m) & 0x3f)
#define MCI_MISC_ADDR_MODE(m)	(((m) >> 6) & 7)
#define  MCI_MISC_ADDR_SEGOFF	0	/* segment offset */
#define  MCI_MISC_ADDR_LINEAR	1	/* linear address */
#define  MCI_MISC_ADDR_PHYS	2	/* physical address */
#define  MCI_MISC_ADDR_MEM	3	/* memory address */
#define  MCI_MISC_ADDR_GENERIC	7	/* generic */

/* CTL2 register defines */
#define MCI_CTL2_CMCI_EN		BIT_ULL(30)
#define MCI_CTL2_CMCI_THRESHOLD_MASK	0x7fffULL

#define MCJ_CTX_MASK		3
#define MCJ_CTX(flags)		((flags) & MCJ_CTX_MASK)
#define MCJ_CTX_RANDOM		0    /* inject context: random */
#define MCJ_CTX_PROCESS		0x1  /* inject context: process */
#define MCJ_CTX_IRQ		0x2  /* inject context: IRQ */
#define MCJ_NMI_BROADCAST	0x4  /* do NMI broadcasting */
#define MCJ_EXCEPTION		0x8  /* raise as exception */
#define MCJ_IRQ_BROADCAST	0x10 /* do IRQ broadcasting */

#define MCE_OVERFLOW 0		/* bit 0 in flags means overflow */

#define MCE_LOG_MIN_LEN 32U
#define MCE_LOG_SIGNATURE	"MACHINECHECK"

/* AMD Scalable MCA */
#define MSR_AMD64_SMCA_MC0_CTL		0xc0002000
#define MSR_AMD64_SMCA_MC0_STATUS	0xc0002001
#define MSR_AMD64_SMCA_MC0_ADDR		0xc0002002
#define MSR_AMD64_SMCA_MC0_MISC0	0xc0002003
#define MSR_AMD64_SMCA_MC0_CONFIG	0xc0002004
#define MSR_AMD64_SMCA_MC0_IPID		0xc0002005
#define MSR_AMD64_SMCA_MC0_SYND		0xc0002006
#define MSR_AMD64_SMCA_MC0_DESTAT	0xc0002008
#define MSR_AMD64_SMCA_MC0_DEADDR	0xc0002009
#define MSR_AMD64_SMCA_MC0_MISC1	0xc000200a
#define MSR_AMD64_SMCA_MCx_CTL(x)	(MSR_AMD64_SMCA_MC0_CTL + 0x10*(x))
#define MSR_AMD64_SMCA_MCx_STATUS(x)	(MSR_AMD64_SMCA_MC0_STATUS + 0x10*(x))
#define MSR_AMD64_SMCA_MCx_ADDR(x)	(MSR_AMD64_SMCA_MC0_ADDR + 0x10*(x))
#define MSR_AMD64_SMCA_MCx_MISC(x)	(MSR_AMD64_SMCA_MC0_MISC0 + 0x10*(x))
#define MSR_AMD64_SMCA_MCx_CONFIG(x)	(MSR_AMD64_SMCA_MC0_CONFIG + 0x10*(x))
#define MSR_AMD64_SMCA_MCx_IPID(x)	(MSR_AMD64_SMCA_MC0_IPID + 0x10*(x))
#define MSR_AMD64_SMCA_MCx_SYND(x)	(MSR_AMD64_SMCA_MC0_SYND + 0x10*(x))
#define MSR_AMD64_SMCA_MCx_DESTAT(x)	(MSR_AMD64_SMCA_MC0_DESTAT + 0x10*(x))
#define MSR_AMD64_SMCA_MCx_DEADDR(x)	(MSR_AMD64_SMCA_MC0_DEADDR + 0x10*(x))
#define MSR_AMD64_SMCA_MCx_MISCy(x, y)	((MSR_AMD64_SMCA_MC0_MISC1 + y) + (0x10*(x)))

#define XEC(x, mask)			(((x) >> 16) & mask)

/* mce.kflags flag bits for logging etc. */
#define	MCE_HANDLED_CEC		BIT_ULL(0)
#define	MCE_HANDLED_UC		BIT_ULL(1)
#define	MCE_HANDLED_EXTLOG	BIT_ULL(2)
#define	MCE_HANDLED_NFIT	BIT_ULL(3)
#define	MCE_HANDLED_EDAC	BIT_ULL(4)
#define	MCE_HANDLED_MCELOG	BIT_ULL(5)

/*
 * Indicates an MCE which has happened in kernel space but from
 * which the kernel can recover simply by executing fixup_exception()
 * so that an error is returned to the caller of the function that
 * hit the machine check.
 */
#define MCE_IN_KERNEL_RECOV	BIT_ULL(6)

/*
 * Indicates an MCE that happened in kernel space while copying data
 * from user. In this case fixup_exception() gets the kernel to the
 * error exit for the copy function. Machine check handler can then
 * treat it like a fault taken in user mode.
 */
#define MCE_IN_KERNEL_COPYIN	BIT_ULL(7)

/*
 * This structure contains all data related to the MCE log.  Also
 * carries a signature to make it easier to find from external
 * debugging tools.  Each entry is only valid when its finished flag
 * is set.
 */
struct mce_log_buffer {
	char signature[12]; /* "MACHINECHECK" */
	unsigned len;	    /* = elements in .mce_entry[] */
	unsigned next;
	unsigned flags;
	unsigned recordlen;	/* length of struct mce */
	struct mce entry[];
};

/* Highest last */
enum mce_notifier_prios {
	MCE_PRIO_LOWEST,
	MCE_PRIO_MCELOG,
	MCE_PRIO_EDAC,
	MCE_PRIO_NFIT,
	MCE_PRIO_EXTLOG,
	MCE_PRIO_UC,
	MCE_PRIO_EARLY,
	MCE_PRIO_CEC,
	MCE_PRIO_HIGHEST = MCE_PRIO_CEC
};

struct notifier_block;
extern void mce_register_decode_chain(struct notifier_block *nb);
extern void mce_unregister_decode_chain(struct notifier_block *nb);

#include <linux/percpu.h>
#include <linux/atomic.h>

extern int mce_p5_enabled;

#ifdef CONFIG_ARCH_HAS_COPY_MC
extern void enable_copy_mc_fragile(void);
unsigned long __must_check copy_mc_fragile(void *dst, const void *src, unsigned cnt);
#else
static inline void enable_copy_mc_fragile(void)
{
}
#endif

struct cper_ia_proc_ctx;

#ifdef CONFIG_X86_MCE
int mcheck_init(void);
void mcheck_cpu_init(struct cpuinfo_x86 *c);
void mcheck_cpu_clear(struct cpuinfo_x86 *c);
int apei_smca_report_x86_error(struct cper_ia_proc_ctx *ctx_info,
			       u64 lapic_id);
#else
static inline int mcheck_init(void) { return 0; }
static inline void mcheck_cpu_init(struct cpuinfo_x86 *c) {}
static inline void mcheck_cpu_clear(struct cpuinfo_x86 *c) {}
static inline int apei_smca_report_x86_error(struct cper_ia_proc_ctx *ctx_info,
					     u64 lapic_id) { return -EINVAL; }
#endif

void mce_setup(struct mce *m);
void mce_log(struct mce *m);
DECLARE_PER_CPU(struct device *, mce_device);

/* Maximum number of MCA banks per CPU. */
#define MAX_NR_BANKS 64

#ifdef CONFIG_X86_MCE_INTEL
void mce_intel_feature_init(struct cpuinfo_x86 *c);
void mce_intel_feature_clear(struct cpuinfo_x86 *c);
void cmci_clear(void);
void cmci_reenable(void);
void cmci_rediscover(void);
void cmci_recheck(void);
#else
static inline void mce_intel_feature_init(struct cpuinfo_x86 *c) { }
static inline void mce_intel_feature_clear(struct cpuinfo_x86 *c) { }
static inline void cmci_clear(void) {}
static inline void cmci_reenable(void) {}
static inline void cmci_rediscover(void) {}
static inline void cmci_recheck(void) {}
#endif

int mce_available(struct cpuinfo_x86 *c);
bool mce_is_memory_error(struct mce *m);
bool mce_is_correctable(struct mce *m);
int mce_usable_address(struct mce *m);

DECLARE_PER_CPU(unsigned, mce_exception_count);
DECLARE_PER_CPU(unsigned, mce_poll_count);

typedef DECLARE_BITMAP(mce_banks_t, MAX_NR_BANKS);
DECLARE_PER_CPU(mce_banks_t, mce_poll_banks);

enum mcp_flags {
	MCP_TIMESTAMP	= BIT(0),	/* log time stamp */
	MCP_UC		= BIT(1),	/* log uncorrected errors */
	MCP_DONTLOG	= BIT(2),	/* only clear, don't log */
	MCP_QUEUE_LOG	= BIT(3),	/* only queue to genpool */
};
bool machine_check_poll(enum mcp_flags flags, mce_banks_t *b);

int mce_notify_irq(void);

DECLARE_PER_CPU(struct mce, injectm);

/* Disable CMCI/polling for MCA bank claimed by firmware */
extern void mce_disable_bank(int bank);

/*
 * Exception handler
 */
void do_machine_check(struct pt_regs *pt_regs);

/*
 * Threshold handler
 */
extern void (*mce_threshold_vector)(void);

/* Deferred error interrupt handler */
extern void (*deferred_error_int_vector)(void);

/*
 * Used by APEI to report memory error via /dev/mcelog
 */

struct cper_sec_mem_err;
extern void apei_mce_report_mem_error(int corrected,
				      struct cper_sec_mem_err *mem_err);

/*
 * Enumerate new IP types and HWID values in AMD processors which support
 * Scalable MCA.
 */
#ifdef CONFIG_X86_MCE_AMD

/* These may be used by multiple smca_hwid_mcatypes */
enum smca_bank_types {
	SMCA_LS = 0,	/* Load Store */
	SMCA_LS_V2,
	SMCA_IF,	/* Instruction Fetch */
	SMCA_L2_CACHE,	/* L2 Cache */
	SMCA_DE,	/* Decoder Unit */
	SMCA_RESERVED,	/* Reserved */
	SMCA_EX,	/* Execution Unit */
	SMCA_FP,	/* Floating Point */
	SMCA_L3_CACHE,	/* L3 Cache */
	SMCA_CS,	/* Coherent Slave */
	SMCA_CS_V2,
	SMCA_PIE,	/* Power, Interrupts, etc. */
	SMCA_UMC,	/* Unified Memory Controller */
	SMCA_UMC_V2,
	SMCA_PB,	/* Parameter Block */
	SMCA_PSP,	/* Platform Security Processor */
	SMCA_PSP_V2,
	SMCA_SMU,	/* System Management Unit */
	SMCA_SMU_V2,
	SMCA_MP5,	/* Microprocessor 5 Unit */
	SMCA_MPDMA,	/* MPDMA Unit */
	SMCA_NBIO,	/* Northbridge IO Unit */
	SMCA_PCIE,	/* PCI Express Unit */
	SMCA_PCIE_V2,
	SMCA_XGMI_PCS,	/* xGMI PCS Unit */
	SMCA_NBIF,	/* NBIF Unit */
	SMCA_SHUB,	/* System HUB Unit */
	SMCA_SATA,	/* SATA Unit */
	SMCA_USB,	/* USB Unit */
	SMCA_GMI_PCS,	/* GMI PCS Unit */
	SMCA_XGMI_PHY,	/* xGMI PHY Unit */
	SMCA_WAFL_PHY,	/* WAFL PHY Unit */
	SMCA_GMI_PHY,	/* GMI PHY Unit */
	N_SMCA_BANK_TYPES
};

extern const char *smca_get_long_name(enum smca_bank_types t);
extern bool amd_mce_is_memory_error(struct mce *m);

extern int mce_threshold_create_device(unsigned int cpu);
extern int mce_threshold_remove_device(unsigned int cpu);

void mce_amd_feature_init(struct cpuinfo_x86 *c);
<<<<<<< HEAD
int umc_normaddr_to_sysaddr(u64 norm_addr, u16 nid, u8 umc, u64 *sys_addr);
enum smca_bank_types smca_get_bank_type(unsigned int bank);
=======
enum smca_bank_types smca_get_bank_type(unsigned int cpu, unsigned int bank);
>>>>>>> 754e0b0e
#else

static inline int mce_threshold_create_device(unsigned int cpu)		{ return 0; };
static inline int mce_threshold_remove_device(unsigned int cpu)		{ return 0; };
static inline bool amd_mce_is_memory_error(struct mce *m)		{ return false; };
static inline void mce_amd_feature_init(struct cpuinfo_x86 *c)		{ }
#endif

static inline void mce_hygon_feature_init(struct cpuinfo_x86 *c)	{ return mce_amd_feature_init(c); }
#endif /* _ASM_X86_MCE_H */<|MERGE_RESOLUTION|>--- conflicted
+++ resolved
@@ -336,12 +336,7 @@
 extern int mce_threshold_remove_device(unsigned int cpu);
 
 void mce_amd_feature_init(struct cpuinfo_x86 *c);
-<<<<<<< HEAD
-int umc_normaddr_to_sysaddr(u64 norm_addr, u16 nid, u8 umc, u64 *sys_addr);
-enum smca_bank_types smca_get_bank_type(unsigned int bank);
-=======
 enum smca_bank_types smca_get_bank_type(unsigned int cpu, unsigned int bank);
->>>>>>> 754e0b0e
 #else
 
 static inline int mce_threshold_create_device(unsigned int cpu)		{ return 0; };

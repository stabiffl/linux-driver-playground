// SPDX-License-Identifier: (GPL-2.0-only OR BSD-3-Clause)
//
// Copyright(c) 2020 Intel Corporation. All rights reserved.
//
// Authors: Ranjani Sridharan <ranjani.sridharan@linux.intel.com>
//

/*
 * Hardware interface for audio DSP on Tigerlake.
 */

#include <sound/sof/ext_manifest4.h>
#include "../ipc4-priv.h"
#include "../ops.h"
#include "hda.h"
#include "hda-ipc.h"
#include "../sof-audio.h"

static const struct snd_sof_debugfs_map tgl_dsp_debugfs[] = {
	{"hda", HDA_DSP_HDA_BAR, 0, 0x4000, SOF_DEBUGFS_ACCESS_ALWAYS},
	{"pp", HDA_DSP_PP_BAR,  0, 0x1000, SOF_DEBUGFS_ACCESS_ALWAYS},
	{"dsp", HDA_DSP_BAR,  0, 0x10000, SOF_DEBUGFS_ACCESS_ALWAYS},
};

static int tgl_dsp_core_get(struct snd_sof_dev *sdev, int core)
{
	struct sof_ipc_pm_core_config pm_core_config = {
		.hdr = {
			.cmd = SOF_IPC_GLB_PM_MSG | SOF_IPC_PM_CORE_ENABLE,
			.size = sizeof(pm_core_config),
		},
		.enable_mask = sdev->enabled_cores_mask | BIT(core),
	};

	/* power up primary core if not already powered up and return */
	if (core == SOF_DSP_PRIMARY_CORE)
		return hda_dsp_enable_core(sdev, BIT(core));

	/* notify DSP for secondary cores */
	return sof_ipc_tx_message(sdev->ipc, &pm_core_config, sizeof(pm_core_config),
				 &pm_core_config, sizeof(pm_core_config));
}

static int tgl_dsp_core_put(struct snd_sof_dev *sdev, int core)
{
	struct sof_ipc_pm_core_config pm_core_config = {
		.hdr = {
			.cmd = SOF_IPC_GLB_PM_MSG | SOF_IPC_PM_CORE_ENABLE,
			.size = sizeof(pm_core_config),
		},
		.enable_mask = sdev->enabled_cores_mask & ~BIT(core),
	};

	/* power down primary core and return */
	if (core == SOF_DSP_PRIMARY_CORE)
		return hda_dsp_core_reset_power_down(sdev, BIT(core));

	/* notify DSP for secondary cores */
	return sof_ipc_tx_message(sdev->ipc, &pm_core_config, sizeof(pm_core_config),
				 &pm_core_config, sizeof(pm_core_config));
}

/* Tigerlake ops */
struct snd_sof_dsp_ops sof_tgl_ops;
EXPORT_SYMBOL_NS(sof_tgl_ops, SND_SOC_SOF_INTEL_HDA_COMMON);

int sof_tgl_ops_init(struct snd_sof_dev *sdev)
{
	/* common defaults */
	memcpy(&sof_tgl_ops, &sof_hda_common_ops, sizeof(struct snd_sof_dsp_ops));

	/* probe/remove/shutdown */
<<<<<<< HEAD
	.probe		= hda_dsp_probe,
	.remove		= hda_dsp_remove,
	.shutdown	= hda_dsp_shutdown,

	/* Register IO */
	.write		= sof_io_write,
	.read		= sof_io_read,
	.write64	= sof_io_write64,
	.read64		= sof_io_read64,

	/* Block IO */
	.block_read	= sof_block_read,
	.block_write	= sof_block_write,

	/* Mailbox IO */
	.mailbox_read	= sof_mailbox_read,
	.mailbox_write	= sof_mailbox_write,

	/* doorbell */
	.irq_thread	= cnl_ipc_irq_thread,

	/* ipc */
	.send_msg	= cnl_ipc_send_msg,
	.fw_ready	= sof_fw_ready,
	.get_mailbox_offset = hda_dsp_ipc_get_mailbox_offset,
	.get_window_offset = hda_dsp_ipc_get_window_offset,

	.ipc_msg_data	= hda_ipc_msg_data,
	.set_stream_data_offset = hda_set_stream_data_offset,

	/* machine driver */
	.machine_select = hda_machine_select,
	.machine_register = sof_machine_register,
	.machine_unregister = sof_machine_unregister,
	.set_mach_params = hda_set_mach_params,

	/* debug */
	.debug_map	= tgl_dsp_debugfs,
	.debug_map_count	= ARRAY_SIZE(tgl_dsp_debugfs),
	.dbg_dump	= hda_dsp_dump,
	.ipc_dump	= cnl_ipc_dump,
	.debugfs_add_region_item = snd_sof_debugfs_add_region_item_iomem,

	/* stream callbacks */
	.pcm_open	= hda_dsp_pcm_open,
	.pcm_close	= hda_dsp_pcm_close,
	.pcm_hw_params	= hda_dsp_pcm_hw_params,
	.pcm_hw_free	= hda_dsp_stream_hw_free,
	.pcm_trigger	= hda_dsp_pcm_trigger,
	.pcm_pointer	= hda_dsp_pcm_pointer,
	.pcm_ack	= hda_dsp_pcm_ack,

	/* firmware loading */
	.load_firmware = snd_sof_load_firmware_raw,
=======
	sof_tgl_ops.shutdown	= hda_dsp_shutdown;

	if (sdev->pdata->ipc_type == SOF_IPC) {
		/* doorbell */
		sof_tgl_ops.irq_thread	= cnl_ipc_irq_thread;

		/* ipc */
		sof_tgl_ops.send_msg	= cnl_ipc_send_msg;
	}

	if (sdev->pdata->ipc_type == SOF_INTEL_IPC4) {
		struct sof_ipc4_fw_data *ipc4_data;

		sdev->private = devm_kzalloc(sdev->dev, sizeof(*ipc4_data), GFP_KERNEL);
		if (!sdev->private)
			return -ENOMEM;

		ipc4_data = sdev->private;
		ipc4_data->manifest_fw_hdr_offset = SOF_MAN4_FW_HDR_OFFSET;

		/* doorbell */
		sof_tgl_ops.irq_thread	= cnl_ipc4_irq_thread;

		/* ipc */
		sof_tgl_ops.send_msg	= cnl_ipc4_send_msg;
	}

	/* set DAI driver ops */
	hda_set_dai_drv_ops(sdev, &sof_tgl_ops);

	/* debug */
	sof_tgl_ops.debug_map	= tgl_dsp_debugfs;
	sof_tgl_ops.debug_map_count	= ARRAY_SIZE(tgl_dsp_debugfs);
	sof_tgl_ops.ipc_dump	= cnl_ipc_dump;
>>>>>>> 88084a3d

	/* pre/post fw run */
	sof_tgl_ops.post_fw_run = hda_dsp_post_fw_run;

	/* firmware run */
	sof_tgl_ops.run = hda_dsp_cl_boot_firmware_iccmax;

	/* dsp core get/put */
	sof_tgl_ops.core_get = tgl_dsp_core_get;
	sof_tgl_ops.core_put = tgl_dsp_core_put;

<<<<<<< HEAD
	/* firmware run */
	.run = hda_dsp_cl_boot_firmware_iccmax,

	/* trace callback */
	.trace_init = hda_dsp_trace_init,
	.trace_release = hda_dsp_trace_release,
	.trace_trigger = hda_dsp_trace_trigger,

	/* client ops */
	.register_ipc_clients = hda_register_clients,
	.unregister_ipc_clients = hda_unregister_clients,

	/* DAI drivers */
	.drv		= skl_dai,
	.num_drv	= SOF_SKL_NUM_DAIS,

	/* PM */
	.suspend		= hda_dsp_suspend,
	.resume			= hda_dsp_resume,
	.runtime_suspend	= hda_dsp_runtime_suspend,
	.runtime_resume		= hda_dsp_runtime_resume,
	.runtime_idle		= hda_dsp_runtime_idle,
	.set_hw_params_upon_resume = hda_dsp_set_hw_params_upon_resume,
	.set_power_state	= hda_dsp_set_power_state,

	/* ALSA HW info flags */
	.hw_info =	SNDRV_PCM_INFO_MMAP |
			SNDRV_PCM_INFO_MMAP_VALID |
			SNDRV_PCM_INFO_INTERLEAVED |
			SNDRV_PCM_INFO_PAUSE |
			SNDRV_PCM_INFO_NO_PERIOD_WAKEUP,

	.dsp_arch_ops = &sof_xtensa_arch_ops,
=======
	return 0;
>>>>>>> 88084a3d
};
EXPORT_SYMBOL_NS(sof_tgl_ops_init, SND_SOC_SOF_INTEL_HDA_COMMON);

const struct sof_intel_dsp_desc tgl_chip_info = {
	/* Tigerlake , Alderlake */
	.cores_num = 4,
	.init_core_mask = 1,
	.host_managed_cores_mask = BIT(0),
	.ipc_req = CNL_DSP_REG_HIPCIDR,
	.ipc_req_mask = CNL_DSP_REG_HIPCIDR_BUSY,
	.ipc_ack = CNL_DSP_REG_HIPCIDA,
	.ipc_ack_mask = CNL_DSP_REG_HIPCIDA_DONE,
	.ipc_ctl = CNL_DSP_REG_HIPCCTL,
	.rom_status_reg = HDA_DSP_SRAM_REG_ROM_STATUS,
	.rom_init_timeout	= 300,
	.ssp_count = ICL_SSP_COUNT,
	.ssp_base_offset = CNL_SSP_BASE_OFFSET,
	.sdw_shim_base = SDW_SHIM_BASE,
	.sdw_alh_base = SDW_ALH_BASE,
	.check_sdw_irq	= hda_common_check_sdw_irq,
	.check_ipc_irq	= hda_dsp_check_ipc_irq,
	.hw_ip_version = SOF_INTEL_CAVS_2_5,
};
EXPORT_SYMBOL_NS(tgl_chip_info, SND_SOC_SOF_INTEL_HDA_COMMON);

const struct sof_intel_dsp_desc tglh_chip_info = {
	/* Tigerlake-H */
	.cores_num = 2,
	.init_core_mask = 1,
	.host_managed_cores_mask = BIT(0),
	.ipc_req = CNL_DSP_REG_HIPCIDR,
	.ipc_req_mask = CNL_DSP_REG_HIPCIDR_BUSY,
	.ipc_ack = CNL_DSP_REG_HIPCIDA,
	.ipc_ack_mask = CNL_DSP_REG_HIPCIDA_DONE,
	.ipc_ctl = CNL_DSP_REG_HIPCCTL,
	.rom_status_reg = HDA_DSP_SRAM_REG_ROM_STATUS,
	.rom_init_timeout	= 300,
	.ssp_count = ICL_SSP_COUNT,
	.ssp_base_offset = CNL_SSP_BASE_OFFSET,
	.sdw_shim_base = SDW_SHIM_BASE,
	.sdw_alh_base = SDW_ALH_BASE,
	.check_sdw_irq	= hda_common_check_sdw_irq,
	.check_ipc_irq	= hda_dsp_check_ipc_irq,
	.hw_ip_version = SOF_INTEL_CAVS_2_5,
};
EXPORT_SYMBOL_NS(tglh_chip_info, SND_SOC_SOF_INTEL_HDA_COMMON);

const struct sof_intel_dsp_desc ehl_chip_info = {
	/* Elkhartlake */
	.cores_num = 4,
	.init_core_mask = 1,
	.host_managed_cores_mask = BIT(0),
	.ipc_req = CNL_DSP_REG_HIPCIDR,
	.ipc_req_mask = CNL_DSP_REG_HIPCIDR_BUSY,
	.ipc_ack = CNL_DSP_REG_HIPCIDA,
	.ipc_ack_mask = CNL_DSP_REG_HIPCIDA_DONE,
	.ipc_ctl = CNL_DSP_REG_HIPCCTL,
	.rom_status_reg = HDA_DSP_SRAM_REG_ROM_STATUS,
	.rom_init_timeout	= 300,
	.ssp_count = ICL_SSP_COUNT,
	.ssp_base_offset = CNL_SSP_BASE_OFFSET,
	.sdw_shim_base = SDW_SHIM_BASE,
	.sdw_alh_base = SDW_ALH_BASE,
	.check_sdw_irq	= hda_common_check_sdw_irq,
	.check_ipc_irq	= hda_dsp_check_ipc_irq,
	.hw_ip_version = SOF_INTEL_CAVS_2_5,
};
EXPORT_SYMBOL_NS(ehl_chip_info, SND_SOC_SOF_INTEL_HDA_COMMON);

const struct sof_intel_dsp_desc adls_chip_info = {
	/* Alderlake-S */
	.cores_num = 2,
	.init_core_mask = BIT(0),
	.host_managed_cores_mask = BIT(0),
	.ipc_req = CNL_DSP_REG_HIPCIDR,
	.ipc_req_mask = CNL_DSP_REG_HIPCIDR_BUSY,
	.ipc_ack = CNL_DSP_REG_HIPCIDA,
	.ipc_ack_mask = CNL_DSP_REG_HIPCIDA_DONE,
	.ipc_ctl = CNL_DSP_REG_HIPCCTL,
	.rom_status_reg = HDA_DSP_SRAM_REG_ROM_STATUS,
	.rom_init_timeout	= 300,
	.ssp_count = ICL_SSP_COUNT,
	.ssp_base_offset = CNL_SSP_BASE_OFFSET,
	.sdw_shim_base = SDW_SHIM_BASE,
	.sdw_alh_base = SDW_ALH_BASE,
	.check_sdw_irq	= hda_common_check_sdw_irq,
	.check_ipc_irq	= hda_dsp_check_ipc_irq,
	.hw_ip_version = SOF_INTEL_CAVS_2_5,
};
EXPORT_SYMBOL_NS(adls_chip_info, SND_SOC_SOF_INTEL_HDA_COMMON);<|MERGE_RESOLUTION|>--- conflicted
+++ resolved
@@ -70,62 +70,6 @@
 	memcpy(&sof_tgl_ops, &sof_hda_common_ops, sizeof(struct snd_sof_dsp_ops));
 
 	/* probe/remove/shutdown */
-<<<<<<< HEAD
-	.probe		= hda_dsp_probe,
-	.remove		= hda_dsp_remove,
-	.shutdown	= hda_dsp_shutdown,
-
-	/* Register IO */
-	.write		= sof_io_write,
-	.read		= sof_io_read,
-	.write64	= sof_io_write64,
-	.read64		= sof_io_read64,
-
-	/* Block IO */
-	.block_read	= sof_block_read,
-	.block_write	= sof_block_write,
-
-	/* Mailbox IO */
-	.mailbox_read	= sof_mailbox_read,
-	.mailbox_write	= sof_mailbox_write,
-
-	/* doorbell */
-	.irq_thread	= cnl_ipc_irq_thread,
-
-	/* ipc */
-	.send_msg	= cnl_ipc_send_msg,
-	.fw_ready	= sof_fw_ready,
-	.get_mailbox_offset = hda_dsp_ipc_get_mailbox_offset,
-	.get_window_offset = hda_dsp_ipc_get_window_offset,
-
-	.ipc_msg_data	= hda_ipc_msg_data,
-	.set_stream_data_offset = hda_set_stream_data_offset,
-
-	/* machine driver */
-	.machine_select = hda_machine_select,
-	.machine_register = sof_machine_register,
-	.machine_unregister = sof_machine_unregister,
-	.set_mach_params = hda_set_mach_params,
-
-	/* debug */
-	.debug_map	= tgl_dsp_debugfs,
-	.debug_map_count	= ARRAY_SIZE(tgl_dsp_debugfs),
-	.dbg_dump	= hda_dsp_dump,
-	.ipc_dump	= cnl_ipc_dump,
-	.debugfs_add_region_item = snd_sof_debugfs_add_region_item_iomem,
-
-	/* stream callbacks */
-	.pcm_open	= hda_dsp_pcm_open,
-	.pcm_close	= hda_dsp_pcm_close,
-	.pcm_hw_params	= hda_dsp_pcm_hw_params,
-	.pcm_hw_free	= hda_dsp_stream_hw_free,
-	.pcm_trigger	= hda_dsp_pcm_trigger,
-	.pcm_pointer	= hda_dsp_pcm_pointer,
-	.pcm_ack	= hda_dsp_pcm_ack,
-
-	/* firmware loading */
-	.load_firmware = snd_sof_load_firmware_raw,
-=======
 	sof_tgl_ops.shutdown	= hda_dsp_shutdown;
 
 	if (sdev->pdata->ipc_type == SOF_IPC) {
@@ -160,7 +104,6 @@
 	sof_tgl_ops.debug_map	= tgl_dsp_debugfs;
 	sof_tgl_ops.debug_map_count	= ARRAY_SIZE(tgl_dsp_debugfs);
 	sof_tgl_ops.ipc_dump	= cnl_ipc_dump;
->>>>>>> 88084a3d
 
 	/* pre/post fw run */
 	sof_tgl_ops.post_fw_run = hda_dsp_post_fw_run;
@@ -172,43 +115,7 @@
 	sof_tgl_ops.core_get = tgl_dsp_core_get;
 	sof_tgl_ops.core_put = tgl_dsp_core_put;
 
-<<<<<<< HEAD
-	/* firmware run */
-	.run = hda_dsp_cl_boot_firmware_iccmax,
-
-	/* trace callback */
-	.trace_init = hda_dsp_trace_init,
-	.trace_release = hda_dsp_trace_release,
-	.trace_trigger = hda_dsp_trace_trigger,
-
-	/* client ops */
-	.register_ipc_clients = hda_register_clients,
-	.unregister_ipc_clients = hda_unregister_clients,
-
-	/* DAI drivers */
-	.drv		= skl_dai,
-	.num_drv	= SOF_SKL_NUM_DAIS,
-
-	/* PM */
-	.suspend		= hda_dsp_suspend,
-	.resume			= hda_dsp_resume,
-	.runtime_suspend	= hda_dsp_runtime_suspend,
-	.runtime_resume		= hda_dsp_runtime_resume,
-	.runtime_idle		= hda_dsp_runtime_idle,
-	.set_hw_params_upon_resume = hda_dsp_set_hw_params_upon_resume,
-	.set_power_state	= hda_dsp_set_power_state,
-
-	/* ALSA HW info flags */
-	.hw_info =	SNDRV_PCM_INFO_MMAP |
-			SNDRV_PCM_INFO_MMAP_VALID |
-			SNDRV_PCM_INFO_INTERLEAVED |
-			SNDRV_PCM_INFO_PAUSE |
-			SNDRV_PCM_INFO_NO_PERIOD_WAKEUP,
-
-	.dsp_arch_ops = &sof_xtensa_arch_ops,
-=======
 	return 0;
->>>>>>> 88084a3d
 };
 EXPORT_SYMBOL_NS(sof_tgl_ops_init, SND_SOC_SOF_INTEL_HDA_COMMON);
 
